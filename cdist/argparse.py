--- conflicted
+++ resolved
@@ -2,12 +2,9 @@
 import multiprocessing
 import logging
 import functools
-<<<<<<< HEAD
 
 import cdist
-=======
 import cdist.config
->>>>>>> b9a79d10
 import cdist.configuration
 import cdist.log
 
@@ -16,35 +13,6 @@
 parser = None
 
 
-<<<<<<< HEAD
-def add_beta_command(cmd):
-    BETA_COMMANDS.add(cmd)
-
-
-def add_beta_arg(cmd, arg):
-    if cmd in BETA_ARGS:
-        if arg not in BETA_ARGS[cmd]:
-            BETA_ARGS[cmd].append(arg)
-    else:
-        BETA_ARGS[cmd] = set((arg, ))
-
-
-def check_beta(args_dict):
-    if 'beta' not in args_dict:
-        args_dict['beta'] = False
-    # Check only if beta is not enabled: if beta option is specified then
-    # raise error.
-    if not args_dict['beta']:
-        cmd = args_dict['command']
-        # first check if command is beta
-        if cmd in BETA_COMMANDS:
-            raise cdist.CdistBetaRequired(cmd)
-        # then check if some command's argument is beta
-        if cmd in BETA_ARGS:
-            for arg in BETA_ARGS[cmd]:
-                if arg in args_dict and args_dict[arg]:
-                    raise cdist.CdistBetaRequired(cmd, arg)
-=======
 _verbosity_level_off = -2
 _verbosity_level = {
     None: logging.WARNING,
@@ -70,7 +38,6 @@
 # All verbosity levels above 4 are TRACE.
 _verbosity_level = collections.defaultdict(
     lambda: logging.TRACE, _verbosity_level)
->>>>>>> b9a79d10
 
 
 def check_lower_bounded_int(value, lower_bound, name):
@@ -140,27 +107,6 @@
     parser['sub'] = parser['main'].add_subparsers(
             title="Commands", dest="command")
 
-<<<<<<< HEAD
-    # Banner
-    import cdist.banner
-
-    parser['banner'] = parser['sub'].add_parser(
-            'banner', parents=[parser['loglevel']])
-    parser['banner'].set_defaults(func=cdist.banner.banner)
-
-    parser['inventory_common'] = argparse.ArgumentParser(add_help=False)
-    parser['inventory_common'].add_argument(
-           '-I', '--inventory',
-           help=('Use specified custom inventory directory. '
-                 'Inventory directory is set up by the following rules: '
-                 'if cdist configuration resolves this value then specified '
-                 'directory is used, '
-                 'if HOME env var is set then ~/.cdist/inventory is '
-                 'used, otherwise distribution inventory directory is used.'),
-           dest="inventory_dir", required=False)
-
-=======
->>>>>>> b9a79d10
     parser['common'] = argparse.ArgumentParser(add_help=False)
     parser['common'].add_argument(
            '-g', '--config-file',
@@ -279,230 +225,6 @@
                                parser['config_args']])
     parser['config'].set_defaults(func=cdist.config.Config.commandline)
 
-<<<<<<< HEAD
-    # Install
-    import cdist.install
-
-    parser['install'] = parser['sub'].add_parser('install', add_help=False,
-                                                 parents=[parser['config']])
-    parser['install'].set_defaults(func=cdist.install.Install.commandline)
-
-    # Inventory
-    import cdist.inventory
-
-    parser['inventory'] = parser['sub'].add_parser('inventory')
-    parser['invsub'] = parser['inventory'].add_subparsers(
-            title="Inventory commands", dest="subcommand")
-
-    parser['add-host'] = parser['invsub'].add_parser(
-            'add-host', parents=[parser['loglevel'], parser['beta'],
-                                 parser['colored_output'],
-                                 parser['common'],
-                                 parser['inventory_common']])
-    parser['add-host'].add_argument(
-            'host', nargs='*', help='Host(s) to add.')
-    parser['add-host'].add_argument(
-           '-f', '--file',
-           help=('Read additional hosts to add from specified file '
-                 'or from stdin if \'-\' (each host on separate line). '),
-           dest='hostfile', required=False)
-
-    parser['add-tag'] = parser['invsub'].add_parser(
-            'add-tag', parents=[parser['loglevel'], parser['beta'],
-                                parser['colored_output'],
-                                parser['common'],
-                                parser['inventory_common']])
-    parser['add-tag'].add_argument(
-           'host', nargs='*',
-           help='List of host(s) for which tags are added.')
-    parser['add-tag'].add_argument(
-           '-f', '--file',
-           help=('Read additional hosts to add tags from specified file '
-                 'or from stdin if \'-\' (each host on separate line). '),
-           dest='hostfile', required=False)
-    parser['add-tag'].add_argument(
-           '-T', '--tag-file',
-           help=('Read additional tags to add from specified file '
-                 'or from stdin if \'-\' (each tag on separate line). '),
-           dest='tagfile', required=False)
-    parser['add-tag'].add_argument(
-           '-t', '--taglist',
-           help=("Tag list to be added for specified host(s), comma separated"
-                 " values."),
-           dest="taglist", required=False)
-
-    parser['del-host'] = parser['invsub'].add_parser(
-            'del-host', parents=[parser['loglevel'], parser['beta'],
-                                 parser['colored_output'],
-                                 parser['common'],
-                                 parser['inventory_common']])
-    parser['del-host'].add_argument(
-            'host', nargs='*', help='Host(s) to delete.')
-    parser['del-host'].add_argument(
-            '-a', '--all', help=('Delete all hosts.'),
-            dest='all', required=False, action="store_true", default=False)
-    parser['del-host'].add_argument(
-            '-f', '--file',
-            help=('Read additional hosts to delete from specified file '
-                  'or from stdin if \'-\' (each host on separate line). '),
-            dest='hostfile', required=False)
-
-    parser['del-tag'] = parser['invsub'].add_parser(
-            'del-tag', parents=[parser['loglevel'], parser['beta'],
-                                parser['colored_output'],
-                                parser['common'],
-                                parser['inventory_common']])
-    parser['del-tag'].add_argument(
-            'host', nargs='*',
-            help='List of host(s) for which tags are deleted.')
-    parser['del-tag'].add_argument(
-            '-a', '--all',
-            help=('Delete all tags for specified host(s).'),
-            dest='all', required=False, action="store_true", default=False)
-    parser['del-tag'].add_argument(
-            '-f', '--file',
-            help=('Read additional hosts to delete tags for from specified '
-                  'file or from stdin if \'-\' (each host on separate '
-                  'line). '),
-            dest='hostfile', required=False)
-    parser['del-tag'].add_argument(
-            '-T', '--tag-file',
-            help=('Read additional tags from specified file '
-                  'or from stdin if \'-\' (each tag on separate line). '),
-            dest='tagfile', required=False)
-    parser['del-tag'].add_argument(
-            '-t', '--taglist',
-            help=("Tag list to be deleted for specified host(s), "
-                  "comma separated values."),
-            dest="taglist", required=False)
-
-    parser['list'] = parser['invsub'].add_parser(
-            'list', parents=[parser['loglevel'], parser['beta'],
-                             parser['colored_output'],
-                             parser['common'],
-                             parser['inventory_common']])
-    parser['list'].add_argument(
-            'host', nargs='*', help='Host(s) to list.')
-    parser['list'].add_argument(
-            '-a', '--all',
-            help=('List hosts that have all specified tags, '
-                  'if -t/--tag is specified.'),
-            action="store_true", dest="has_all_tags", default=False)
-    parser['list'].add_argument(
-            '-f', '--file',
-            help=('Read additional hosts to list from specified file '
-                  'or from stdin if \'-\' (each host on separate line). '
-                  'If no host or host file is specified then, by default, '
-                  'list all.'), dest='hostfile', required=False)
-    parser['list'].add_argument(
-            '-H', '--host-only', help=('Suppress tags listing.'),
-            action="store_true", dest="list_only_host", default=False)
-    parser['list'].add_argument(
-            '-t', '--tag',
-            help=('Host is specified by tag, not hostname/address; '
-                  'list all hosts that contain any of specified tags.'),
-            action="store_true", default=False)
-
-    parser['inventory'].set_defaults(
-            func=cdist.inventory.Inventory.commandline)
-
-    # PreOS
-    import cdist.preos
-
-    parser['preos'] = parser['sub'].add_parser('preos', add_help=False)
-
-    # Shell
-    import cdist.shell
-
-    parser['shell'] = parser['sub'].add_parser(
-            'shell', parents=[parser['loglevel'], parser['colored_output']])
-    parser['shell'].add_argument(
-            '-s', '--shell',
-            help=('Select shell to use, defaults to current shell. Used shell'
-                  ' should be POSIX compatible shell.'))
-    parser['shell'].set_defaults(func=cdist.shell.Shell.commandline)
-
-    # Info
-    import cdist.info
-
-    parser['info'] = parser['sub'].add_parser('info')
-    parser['info'].add_argument(
-            '-a', '--all', help='Display all info. This is the default.',
-            action='store_true', default=False)
-    parser['info'].add_argument(
-            '-c', '--conf-dir',
-            help='Add configuration directory (can be repeated).',
-            action='append')
-    parser['info'].add_argument(
-            '-e', '--global-explorers',
-            help='Display info for global explorers.', action='store_true',
-            default=False)
-    parser['info'].add_argument(
-            '-F', '--fixed-string',
-            help='Interpret pattern as a fixed string.', action='store_true',
-            default=False)
-    parser['info'].add_argument(
-            '-f', '--full', help='Display full details.',
-            action='store_true', default=False)
-    parser['info'].add_argument(
-           '-g', '--config-file',
-           help='Use specified custom configuration file.',
-           dest="config_file", required=False)
-    parser['info'].add_argument(
-            '-t', '--types', help='Display info for types.',
-            action='store_true', default=False)
-    parser['info'].add_argument(
-            'pattern', nargs='?', help='Glob pattern.')
-    parser['info'].set_defaults(func=cdist.info.Info.commandline)
-
-    # Scan = config + further
-    import cdist.scan
-
-    parser['scan'] = parser['sub'].add_parser('scan', add_help=False,
-                                              parents=[parser['config']])
-
-    parser['scan'] = parser['sub'].add_parser(
-            'scan', parents=[parser['loglevel'],
-                             parser['beta'],
-                             parser['colored_output'],
-                             parser['common'],
-                             parser['config_main']])
-
-    parser['scan'].add_argument(
-        '-m', '--mode', help='Which modes should run',
-        action='append', default=[],
-        choices=['scan', 'trigger', 'config'])
-    parser['scan'].add_argument(
-        '--list',
-        action='store_true',
-        help='List the known hosts and exit')
-    parser['scan'].add_argument(
-        '--config',
-        action='store_true',
-        help='Try to configure detected hosts')
-    parser['scan'].add_argument(
-        '-I', '--interface',
-        action='append',  default=[], required=True,
-        help='On which interfaces to scan/trigger')
-    parser['scan'].add_argument(
-        '--name-mapper',
-        action='store',  default=None,
-        help='Map addresses to names, required for config mode')
-    parser['scan'].add_argument(
-        '-d', '--config-delay',
-        action='store',  default=3600, type=int,
-        help='How long (seconds) to wait before reconfiguring after last try')
-    parser['scan'].add_argument(
-        '-t', '--trigger-delay',
-        action='store',  default=5, type=int,
-        help='How long (seconds) to wait between ICMPv6 echo requests')
-    parser['scan'].set_defaults(func=cdist.scan.commandline)
-
-    for p in parser:
-        parser[p].epilog = EPILOG
-
-=======
->>>>>>> b9a79d10
     return parser
 
 
