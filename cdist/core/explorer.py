# -*- coding: utf-8 -*-
#
# 2011 Steven Armstrong (steven-cdist at armstrong.cc)
# 2011 Nico Schottelius (nico-cdist at schottelius.org)
#
# This file is part of cdist.
#
# cdist is free software: you can redistribute it and/or modify
# it under the terms of the GNU General Public License as published by
# the Free Software Foundation, either version 3 of the License, or
# (at your option) any later version.
#
# cdist is distributed in the hope that it will be useful,
# but WITHOUT ANY WARRANTY; without even the implied warranty of
# MERCHANTABILITY or FITNESS FOR A PARTICULAR PURPOSE.  See the
# GNU General Public License for more details.
#
# You should have received a copy of the GNU General Public License
# along with cdist. If not, see <http://www.gnu.org/licenses/>.
#
#

import glob
import logging
import multiprocessing
import os

import cdist
<<<<<<< HEAD
import cdist.log
=======
import cdist.util.shquot as shquot
>>>>>>> efeda853
from cdist.mputil import mp_pool_run
from cdist.core import util

'''
common:
    runs only remotely, needs local and remote to construct paths

    env:
        __explorer: full qualified path to other global explorers on
                    remote side
            -> remote.global_explorer_path

a global explorer is:
    - a script
    - executed on the remote side
    - returns its output as a string

    env:

    creates: nothing, returns output

type explorer is:
    - a script
    - executed on the remote side for each object instance
    - returns its output as a string

    env:
        __object: full qualified path to the object's remote dir
        __object_id: the objects id
        __object_fq: full qualified object id, iow: $type.name + / + object_id
        __type_explorer: full qualified path to the other type explorers on
                         remote side

    creates: nothing, returns output

'''


class Explorer:
    """Executes cdist explorers.

    """
    def __init__(self, target_host, local, remote, jobs=None, dry_run=False):
        self.target_host = target_host

        self._open_logger()

        self.local = local
        self.remote = remote
        self.env = {
            '__target_host': self.target_host[0],
            '__target_hostname': self.target_host[1],
            '__target_fqdn': self.target_host[2],
            '__explorer': self.remote.global_explorer_path,
            '__target_host_tags': '',  # backwards compatibility with cdist
            '__cdist_log_level': util.log_level_env_var_val(self.log),
            '__cdist_log_level_name': util.log_level_name_env_var_val(
                self.log),
        }

        if dry_run:
            self.env['__cdist_dry_run'] = '1'

        self._type_explorers_transferred = []
        self.jobs = jobs

    def _open_logger(self):
        self.log = cdist.log.getLogger(self.target_host[0])

    # global

    def list_global_explorer_names(self):
        """Return a list of global explorer names."""
        return glob.glob1(self.local.global_explorer_path, '*')

    def run_global_explorers(self, out_path):
        """Run global explorers and save output to files in the given
        out_path directory.

        """
        self.log.verbose("Running global explorers")
        self.transfer_global_explorers()
        if self.jobs is None:
            self._run_global_explorers_seq(out_path)
        else:
            self._run_global_explorers_parallel(out_path)

    def _run_global_explorer(self, explorer, out_path):
        try:
            path = os.path.join(out_path, explorer)
            output = self.run_global_explorer(explorer)
            with open(path, 'w') as fd:
                fd.write(output)
        except cdist.Error as e:
            local_path = os.path.join(self.local.global_explorer_path,
                                      explorer)
            stderr_path = os.path.join(self.local.stderr_base_path, "remote")
            raise cdist.GlobalExplorerError(explorer, local_path, stderr_path,
                                            e)

    def _run_global_explorers_seq(self, out_path):
        self.log.debug("Running global explorers sequentially")
        for explorer in self.list_global_explorer_names():
            self._run_global_explorer(explorer, out_path)

    def _run_global_explorers_parallel(self, out_path):
        self.log.debug(
            "Running global explorers in %s parallel jobs", self.jobs)
        if callable(getattr(multiprocessing, "get_start_method", None)):
            # Python >= 3.4
            self.log.trace(
                "Multiprocessing start method is %s",
                multiprocessing.get_start_method())
        self.log.trace(
            "Starting multiprocessing Pool for global explorers run")
        args = [
            (e, out_path, ) for e in self.list_global_explorer_names()
        ]
        mp_pool_run(self._run_global_explorer, args, jobs=self.jobs)
        self.log.trace("Multiprocessing run for global explorers finished")

    # logger is not pickable, so remove it when we pickle
    def __getstate__(self):
        state = self.__dict__.copy()
        if 'log' in state:
            del state['log']
        return state

    # recreate logger when we unpickle
    def __setstate__(self, state):
        self.__dict__.update(state)
        self._open_logger()

    def transfer_global_explorers(self):
        """Transfer the global explorers to the remote side."""
        if os.path.isdir(self.local.global_explorer_path) \
                and os.listdir(self.local.global_explorer_path):
            # only transfer if there's actually something to transfer,
            # otherwise chmod(1) will fail.
            self.remote.transfer(self.local.global_explorer_path,
                                 self.remote.global_explorer_path,
                                 self.jobs)
            self.remote.run("chmod 0700 %s/*" % (
                shquot.quote(self.remote.global_explorer_path)))

    def run_global_explorer(self, explorer):
        """Run the given global explorer and return it's output."""
        script = os.path.join(self.remote.global_explorer_path, explorer)
        return self.remote.run_script(script, env=self.env, return_output=True)

    # type

    def list_type_explorer_names(self, cdist_type):
        """Return a list of explorer names for the given type."""
        source = os.path.join(self.local.type_path, cdist_type.explorer_path)
        try:
            return glob.glob1(source, '*')
        except EnvironmentError:
            return []

    def run_type_explorers(self, cdist_object, transfer_type_explorers=True):
        """Run the type explorers for the given object and save their output
        in the object.

        """
        self.log.verbose("Running type explorers for %s",
                         cdist_object.cdist_type)
        if transfer_type_explorers:
            self.log.trace("Transferring type explorers for type: %s",
                           cdist_object.cdist_type)
            self.transfer_type_explorers(cdist_object.cdist_type)
        else:
            self.log.trace("No need for transferring type explorers for %s",
                           cdist_object.cdist_type)
        self.log.trace("Transferring object parameters for object: %s",
                       cdist_object.name)
        self.transfer_object_parameters(cdist_object)
        cdist_type = cdist_object.cdist_type
        for explorer in self.list_type_explorer_names(cdist_type):
            self.log.trace("Running type explorer '%s' for object '%s'",
                           explorer, cdist_object.name)
            try:
                output = self.run_type_explorer(explorer, cdist_object)
                cdist_object.explorers[explorer] = output
            except cdist.Error as e:
                path = os.path.join(self.local.type_path,
                                    cdist_type.explorer_path,
                                    explorer)
                stderr_path = os.path.join(self.local.stderr_base_path,
                                           "remote")
                raise cdist.CdistObjectExplorerError(
                    cdist_object, explorer, path, stderr_path, e)

    def run_type_explorer(self, explorer, cdist_object):
        """Run the given type explorer for the given object and return
           it's output."""
        cdist_type = cdist_object.cdist_type
        env = self.env.copy()
        env.update({
            '__object': os.path.join(self.remote.object_path,
                                     cdist_object.path),
            '__object_id': cdist_object.object_id,
            '__object_name': cdist_object.name,
            '__object_fq': cdist_object.path,
            '__type_explorer': os.path.join(self.remote.type_path,
                                            cdist_type.explorer_path)
        })
        script = os.path.join(self.remote.type_path, cdist_type.explorer_path,
                              explorer)
        return self.remote.run_script(script, env=env, return_output=True)

    def transfer_type_explorers(self, cdist_type):
        """Transfer the type explorers for the given type to the
           remote side."""
        if cdist_type.explorers:
            if cdist_type.name in self._type_explorers_transferred:
                self.log.trace("Skipping retransfer of type explorers for: %s",
                               cdist_type)
            else:
                source = os.path.join(self.local.type_path,
                                      cdist_type.explorer_path)
                destination = os.path.join(self.remote.type_path,
                                           cdist_type.explorer_path)
                self.remote.transfer(source, destination)
                self.remote.run("chmod 0700 %s/*" % (
                    shquot.quote(destination)))
                self._type_explorers_transferred.append(cdist_type.name)

    def transfer_object_parameters(self, cdist_object):
        """Transfer the parameters for the given object to the remote side."""
        if cdist_object.parameters:
            source = os.path.join(self.local.object_path,
                                  cdist_object.parameter_path)
            destination = os.path.join(self.remote.object_path,
                                       cdist_object.parameter_path)
            self.remote.transfer(source, destination)<|MERGE_RESOLUTION|>--- conflicted
+++ resolved
@@ -26,13 +26,11 @@
 import os
 
 import cdist
-<<<<<<< HEAD
 import cdist.log
-=======
-import cdist.util.shquot as shquot
->>>>>>> efeda853
+
 from cdist.mputil import mp_pool_run
 from cdist.core import util
+import cdist.util.shquot as shquot
 
 '''
 common:
