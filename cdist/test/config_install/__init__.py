--- conflicted
+++ resolved
@@ -53,15 +53,6 @@
             target_host=self.target_host,
             base_path=self.local_dir)
 
-<<<<<<< HEAD
-        self.local = cdist.exec.local(
-            target_host=self.target_host,
-            exec_path=test.cdist_exec_path)
-        self.remote = cdist.exec.remote(
-            target_host=self.target_host,
-            remote_copy=self.remote_copy,
-            remote_exec=self.remote_exec)
-=======
         self.remote_dir = os.path.join(self.temp_dir, "remote")
         os.mkdir(self.remote_dir)
         self.remote = cdist.exec.remote.Remote(
@@ -69,7 +60,6 @@
             remote_copy=self.remote_copy,
             remote_exec=self.remote_exec,
             base_path=self.remote_dir)
->>>>>>> 975b93c2
 
         self.local.object_path  = object_base_path
         self.local.type_path    = type_base_path
