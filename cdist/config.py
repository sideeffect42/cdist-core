--- conflicted
+++ resolved
@@ -27,13 +27,10 @@
 import itertools
 import tempfile
 import socket
-<<<<<<< HEAD
 import multiprocessing
 from cdist.mputil import mp_pool_run
-=======
 import atexit
 import shutil
->>>>>>> 0ec36116
 
 import cdist
 import cdist.hostsource
