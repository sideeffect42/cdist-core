--- conflicted
+++ resolved
@@ -31,18 +31,9 @@
 import shutil
 import socket
 
-<<<<<<< HEAD
-import cdist
-import cdist.configuration
-=======
-from cdist import core
-from cdist.mputil import mp_pool_run, mp_sig_handler
-from cdist.util.remoteutil import inspect_ssh_mux_opts
-
 import cdist
 import cdist.autil
-import cdist.hostsource
->>>>>>> 9d697a2a
+import cdist.configuration
 import cdist.exec.local
 import cdist.exec.remote
 import cdist.hostsource
