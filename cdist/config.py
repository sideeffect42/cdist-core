--- conflicted
+++ resolved
@@ -31,14 +31,6 @@
 import shutil
 import socket
 
-<<<<<<< HEAD
-=======
-from cdist import core
-from cdist.mputil import mp_pool_run, mp_sig_handler
-from cdist.util import shquot
-from cdist.util.remoteutil import inspect_ssh_mux_opts
-
->>>>>>> efeda853
 import cdist
 import cdist.autil
 import cdist.configuration
@@ -46,9 +38,9 @@
 import cdist.exec.remote
 import cdist.hostsource
 import cdist.log
-import cdist.util.ipaddr as ipaddr
 
 from cdist.mputil import mp_pool_run, mp_sig_handler
+from cdist.util import (ipaddr, shquot)
 from cdist.util.remoteutil import inspect_ssh_mux_opts
 
 
@@ -469,14 +461,7 @@
         for cleanup_cmd in self.cleanup_cmds:
             cmd = shquot.split(cleanup_cmd) + [self.local.target_host[0]]
             try:
-<<<<<<< HEAD
-                if self.log.getEffectiveLevel() <= cdist.log.DEBUG:
-                    quiet_mode = False
-                else:
-                    quiet_mode = True
-=======
-                quiet_mode = self.log.getEffectiveLevel() > logging.DEBUG
->>>>>>> efeda853
+                quiet_mode = self.log.getEffectiveLevel() > cdist.log.DEBUG
                 self.local.run(cmd, return_output=False, save_output=False,
                                quiet_mode=quiet_mode)
             except cdist.Error as e:
