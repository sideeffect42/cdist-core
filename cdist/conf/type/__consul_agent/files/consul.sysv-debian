#!/bin/sh
#
# 2015-2018 Nico Schottelius (nico-cdist at schottelius.org)
# 2015 Steven Armstrong (steven-cdist at armstrong.cc)
#
# This file is part of cdist.
#
# cdist is free software: you can redistribute it and/or modify
# it under the terms of the GNU General Public License as published by
# the Free Software Foundation, either version 3 of the License, or
# (at your option) any later version.
#
# cdist is distributed in the hope that it will be useful,
# but WITHOUT ANY WARRANTY; without even the implied warranty of
# MERCHANTABILITY or FITNESS FOR A PARTICULAR PURPOSE.  See the
# GNU General Public License for more details.
#
# You should have received a copy of the GNU General Public License
# along with cdist. If not, see <http://www.gnu.org/licenses/>.
#
### BEGIN INIT INFO
# Provides:          consul
<<<<<<< HEAD
# Required-Start:    $remote_fs
# Required-Stop:     $remote_fs
# Should-Start:      $all
# Should-Stop:       $all
# Default-Start:     2 3 4 5
# Default-Stop:      0 1 6
# Short-Description: consul
# Description:       consul agent
=======
# Required-Start:    $network $local_fs $remote_fs
# Required-Stop:     $local_fs
# Should-Start:
# Should-Stop:
# Default-Start:     2 3 4 5
# Default-Stop:      0 1 6
# Short-Description: libvirt management daemon
>>>>>>> 52b45d4a
### END INIT INFO

if [ -f "/etc/default/consul" ]; then
    . /etc/default/consul
fi

. /lib/lsb/init-functions

NAME=consul
CONSUL=/usr/local/bin/consul
CONFIG=/etc/$NAME/conf.d
PID_FILE=/var/run/$NAME/pidfile

mkdir -p /var/run/$NAME
chown consul:consul /var/run/$NAME
chmod 2770 /var/run/$NAME

export PATH="${PATH:+$PATH:}/usr/sbin:/sbin"

case "$1" in
    start)
        log_daemon_msg "Starting consul agent" "consul" || true
        if start-stop-daemon --start --quiet --oknodo \
            --pidfile "$PID_FILE" --background \
            --exec $CONSUL -- agent -pid-file="$PID_FILE" -config-dir "$CONFIG"; then
            log_end_msg 0 || true
        else
            log_end_msg 1 || true
        fi
    ;;

    stop)
        log_daemon_msg "Stopping consul agent" "consul" || true
        if start-stop-daemon --stop --quiet --oknodo --pidfile $PID_FILE; then
            log_end_msg 0 || true
        else
            log_end_msg 1 || true
        fi
    ;;

    reload)
        log_daemon_msg "Reloading consul agent" "consul" || true
        if start-stop-daemon --stop --signal HUP --quiet --oknodo --pidfile $PID_FILE --exec $CONSUL; then
            log_end_msg 0 || true
        else
            log_end_msg 1 || true
        fi
    ;;

    restart)
        $0 stop && $0 start
    ;;

    status)
        status_of_proc -p $PID_FILE $CONSUL consul && exit 0 || exit $?
    ;;

    *)
        log_action_msg "Usage: /etc/init.d/consul {start|stop|reload|restart|status}"
        exit 1
    ;;
esac<|MERGE_RESOLUTION|>--- conflicted
+++ resolved
@@ -20,24 +20,14 @@
 #
 ### BEGIN INIT INFO
 # Provides:          consul
-<<<<<<< HEAD
-# Required-Start:    $remote_fs
-# Required-Stop:     $remote_fs
-# Should-Start:      $all
-# Should-Stop:       $all
-# Default-Start:     2 3 4 5
-# Default-Stop:      0 1 6
-# Short-Description: consul
-# Description:       consul agent
-=======
 # Required-Start:    $network $local_fs $remote_fs
 # Required-Stop:     $local_fs
 # Should-Start:
 # Should-Stop:
+# Short-Description: consul
+# Description:       consul agent
 # Default-Start:     2 3 4 5
 # Default-Stop:      0 1 6
-# Short-Description: libvirt management daemon
->>>>>>> 52b45d4a
 ### END INIT INFO
 
 if [ -f "/etc/default/consul" ]; then
