--- conflicted
+++ resolved
@@ -17,25 +17,16 @@
 # You should have received a copy of the GNU General Public License
 # along with cdist. If not, see <http://www.gnu.org/licenses/>.
 #
-#
 
 import configparser
-<<<<<<< HEAD
-=======
-import logging
->>>>>>> 9d697a2a
 import multiprocessing
 import os
 import re
 import sys
 
 import cdist
-<<<<<<< HEAD
+import cdist.autil
 import cdist.log
-=======
-import cdist.argparse
-import cdist.autil
->>>>>>> 9d697a2a
 
 
 class Singleton(type):
