--- conflicted
+++ resolved
@@ -18,19 +18,6 @@
 # Persistent undo
 [._]*.un~
 .DS_Store
-
-# Ignore generated manpages
-<<<<<<< HEAD
-docs/src/.marker
-=======
-/man/man?/*.?
-
-# Ignore generated documentation pages
-/docs/src/.marker
-/docs/src/cdist-reference.rst
-/docs/src/cdist-types.rst
-/docs/src/cdist.cfg.skeleton
->>>>>>> 8c0acc14
 
 # Ignore cdist cache for version control
 /cache/
