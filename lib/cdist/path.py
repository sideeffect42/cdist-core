--- conflicted
+++ resolved
@@ -112,22 +112,13 @@
             shutil.rmtree(self.cache_dir)
         shutil.move(self.temp_dir, self.cache_dir)
 
-    
+
     def __init_out_dirs(self):
         """Initialise output directory structure"""
         os.mkdir(self.out_dir)
         os.mkdir(self.global_explorer_out_dir)
         os.mkdir(self.bin_dir)
 
-<<<<<<< HEAD
-=======
-    def __init_out_dirs(self):
-        """Initialise output directory structure"""
-        os.mkdir(self.out_dir)
-        os.mkdir(self.global_explorer_out_dir)
-        os.mkdir(self.bin_dir)
-
->>>>>>> 11e34810
 
     # Stays here
     def list_types(self):
