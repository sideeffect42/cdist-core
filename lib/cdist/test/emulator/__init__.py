# -*- coding: utf-8 -*-
#
# 2010-2011 Steven Armstrong (steven-cdist at armstrong.cc)
#
# This file is part of cdist.
#
# cdist is free software: you can redistribute it and/or modify
# it under the terms of the GNU General Public License as published by
# the Free Software Foundation, either version 3 of the License, or
# (at your option) any later version.
#
# cdist is distributed in the hope that it will be useful,
# but WITHOUT ANY WARRANTY; without even the implied warranty of
# MERCHANTABILITY or FITNESS FOR A PARTICULAR PURPOSE.  See the
# GNU General Public License for more details.
#
# You should have received a copy of the GNU General Public License
# along with cdist. If not, see <http://www.gnu.org/licenses/>.
#
#

import os
import shutil

import cdist
from cdist import test
from cdist.exec import local
from cdist import emulator
from cdist import core

local_base_path = test.cdist_base_path

class EmulatorTestCase(test.CdistTestCase):

    def setUp(self):
        self.orig_environ = os.environ
        os.environ = os.environ.copy()
        self.temp_dir = self.mkdtemp()
        handle, self.script = self.mkstemp(dir=self.temp_dir)
        os.close(handle)
        self.target_host = 'localhost'
        out_path = self.temp_dir
        self.local = local.Local(self.target_host, local_base_path, out_path)
        self.local.create_directories()
        self.env = {
            'PATH': "%s:%s" % (self.local.bin_path, os.environ['PATH']),
            '__target_host': self.target_host,
            '__global': self.local.out_path,
            '__cdist_type_base_path': self.local.type_path, # for use in type emulator
            '__manifest': self.local.manifest_path,
            '__cdist_manifest': self.script,
        }

    def tearDown(self):
        os.environ = self.orig_environ
        shutil.rmtree(self.temp_dir)

    def test_nonexistent_type_exec(self):
        argv = ['__does-not-exist']
        os.environ.update(self.env)
        self.assertRaises(core.NoSuchTypeError, emulator.Emulator, argv)

    def test_nonexistent_type_requirement(self):
        argv = ['__file', '/tmp/foobar']
        os.environ.update(self.env)
        os.environ['require'] = '__does-not-exist/some-id'
        emu = emulator.Emulator(argv)
        self.assertRaises(core.NoSuchTypeError, emu.run)

    def test_illegal_object_id_requirement(self):
        argv = ['__file', '/tmp/foobar']
        os.environ.update(self.env)
        os.environ['require'] = '__file/bad/id/with/.cdist/inside'
        emu = emulator.Emulator(argv)
        self.assertRaises(core.IllegalObjectIdError, emu.run)

    def test_missing_object_id_requirement(self):
        argv = ['__file', '/tmp/foobar']
        os.environ.update(self.env)
        os.environ['require'] = '__file'
        emu = emulator.Emulator(argv)
        self.assertRaises(emulator.IllegalRequirementError, emu.run)

    def test_singleton_object_requirement(self):
        argv = ['__file', '/tmp/foobar']
        os.environ.update(self.env)
        os.environ['require'] = '__issue'
        emu = emulator.Emulator(argv)
        emu.run()
        # if we get here all is fine


import os.path as op
my_dir = op.abspath(op.dirname(__file__))
fixtures = op.join(my_dir, 'fixtures')

<<<<<<< HEAD
class AutoRequireEmulatorTestCase(test.CdistTestCase):
=======
class ArgumentsWithDashesTestCase(test.CdistTestCase):
>>>>>>> 68f66af2

    def setUp(self):
        self.temp_dir = self.mkdtemp()
        self.target_host = 'localhost'
        out_path = self.temp_dir
<<<<<<< HEAD
        _local_base_path = fixtures
        self.local = local.Local(self.target_host, _local_base_path, out_path)
        self.local.create_directories()
        self.local.link_emulator(cdist.test.cdist_exec_path)
        self.manifest = core.Manifest(self.target_host, self.local)
=======
        handle, self.script = self.mkstemp(dir=self.temp_dir)
        os.close(handle)
        _local_base_path = fixtures
        self.local = local.Local(self.target_host, _local_base_path, out_path)
        self.local.create_directories()
        self.local.link_emulator(test.cdist_exec_path)
        self.env = {
            'PATH': "%s:%s" % (self.local.bin_path, os.environ['PATH']),
            '__target_host': self.target_host,
            '__global': self.local.out_path,
            '__cdist_type_base_path': self.local.type_path, # for use in type emulator
            '__manifest': self.local.manifest_path,
            '__cdist_manifest': self.script,
        }
>>>>>>> 68f66af2

    def tearDown(self):
        shutil.rmtree(self.temp_dir)

<<<<<<< HEAD
    def test_autorequire(self):
        initial_manifest = os.path.join(self.local.manifest_path, "init")
        self.manifest.run_initial_manifest(initial_manifest)
        cdist_type = core.Type(self.local.type_path, '__saturn')
        cdist_object = core.Object(cdist_type, self.local.object_path, 'singleton')
        self.manifest.run_type_manifest(cdist_object)
        expected = ['__planet/Saturn', '__moon/Prometheus']
        self.assertEqual(sorted(cdist_object.requirements), sorted(expected))
=======
    def test_arguments_with_dashes(self):
        argv = ['__arguments_with_dashes', 'some-id', '--with-dash', 'some value']
        os.environ.update(self.env)
        emu = emulator.Emulator(argv)
        emu.run()

        cdist_type = core.Type(self.local.type_path, '__arguments_with_dashes')
        cdist_object = core.Object(cdist_type, self.local.object_path, 'some-id')
        self.assertTrue('with-dash' in cdist_object.parameters)
>>>>>>> 68f66af2
<|MERGE_RESOLUTION|>--- conflicted
+++ resolved
@@ -94,23 +94,37 @@
 my_dir = op.abspath(op.dirname(__file__))
 fixtures = op.join(my_dir, 'fixtures')
 
-<<<<<<< HEAD
 class AutoRequireEmulatorTestCase(test.CdistTestCase):
-=======
-class ArgumentsWithDashesTestCase(test.CdistTestCase):
->>>>>>> 68f66af2
 
     def setUp(self):
         self.temp_dir = self.mkdtemp()
         self.target_host = 'localhost'
         out_path = self.temp_dir
-<<<<<<< HEAD
         _local_base_path = fixtures
         self.local = local.Local(self.target_host, _local_base_path, out_path)
         self.local.create_directories()
         self.local.link_emulator(cdist.test.cdist_exec_path)
         self.manifest = core.Manifest(self.target_host, self.local)
-=======
+
+    def tearDown(self):
+        shutil.rmtree(self.temp_dir)
+
+    def test_autorequire(self):
+        initial_manifest = os.path.join(self.local.manifest_path, "init")
+        self.manifest.run_initial_manifest(initial_manifest)
+        cdist_type = core.Type(self.local.type_path, '__saturn')
+        cdist_object = core.Object(cdist_type, self.local.object_path, 'singleton')
+        self.manifest.run_type_manifest(cdist_object)
+        expected = ['__planet/Saturn', '__moon/Prometheus']
+        self.assertEqual(sorted(cdist_object.requirements), sorted(expected))
+
+
+class ArgumentsWithDashesTestCase(test.CdistTestCase):
+
+    def setUp(self):
+        self.temp_dir = self.mkdtemp()
+        self.target_host = 'localhost'
+        out_path = self.temp_dir
         handle, self.script = self.mkstemp(dir=self.temp_dir)
         os.close(handle)
         _local_base_path = fixtures
@@ -125,21 +139,10 @@
             '__manifest': self.local.manifest_path,
             '__cdist_manifest': self.script,
         }
->>>>>>> 68f66af2
 
     def tearDown(self):
         shutil.rmtree(self.temp_dir)
 
-<<<<<<< HEAD
-    def test_autorequire(self):
-        initial_manifest = os.path.join(self.local.manifest_path, "init")
-        self.manifest.run_initial_manifest(initial_manifest)
-        cdist_type = core.Type(self.local.type_path, '__saturn')
-        cdist_object = core.Object(cdist_type, self.local.object_path, 'singleton')
-        self.manifest.run_type_manifest(cdist_object)
-        expected = ['__planet/Saturn', '__moon/Prometheus']
-        self.assertEqual(sorted(cdist_object.requirements), sorted(expected))
-=======
     def test_arguments_with_dashes(self):
         argv = ['__arguments_with_dashes', 'some-id', '--with-dash', 'some value']
         os.environ.update(self.env)
@@ -148,5 +151,4 @@
 
         cdist_type = core.Type(self.local.type_path, '__arguments_with_dashes')
         cdist_object = core.Object(cdist_type, self.local.object_path, 'some-id')
-        self.assertTrue('with-dash' in cdist_object.parameters)
->>>>>>> 68f66af2
+        self.assertTrue('with-dash' in cdist_object.parameters)