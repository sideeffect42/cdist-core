# -*- coding: utf-8 -*-
#
# 2010-2011 Steven Armstrong (steven-cdist at armstrong.cc)
#
# This file is part of cdist.
#
# cdist is free software: you can redistribute it and/or modify
# it under the terms of the GNU General Public License as published by
# the Free Software Foundation, either version 3 of the License, or
# (at your option) any later version.
#
# cdist is distributed in the hope that it will be useful,
# but WITHOUT ANY WARRANTY; without even the implied warranty of
# MERCHANTABILITY or FITNESS FOR A PARTICULAR PURPOSE.  See the
# GNU General Public License for more details.
#
# You should have received a copy of the GNU General Public License
# along with cdist. If not, see <http://www.gnu.org/licenses/>.
#
#

import os
import shutil

import cdist
from cdist import test
from cdist.exec import local
from cdist import emulator
from cdist import core

local_base_path = test.cdist_base_path

class EmulatorTestCase(test.CdistTestCase):

    def setUp(self):
        self.orig_environ = os.environ
        os.environ = os.environ.copy()
        self.temp_dir = self.mkdtemp()
        handle, self.script = self.mkstemp(dir=self.temp_dir)
        os.close(handle)
        self.target_host = 'localhost'
        out_path = self.temp_dir
        self.local = local.Local(self.target_host, local_base_path, out_path)
        self.local.create_directories()
        self.env = {
            'PATH': "%s:%s" % (self.local.bin_path, os.environ['PATH']),
            '__target_host': self.target_host,
            '__global': self.local.out_path,
            '__cdist_type_base_path': self.local.type_path, # for use in type emulator
            '__manifest': self.local.manifest_path,
            '__cdist_manifest': self.script,
        }

    def tearDown(self):
        os.environ = self.orig_environ
        shutil.rmtree(self.temp_dir)

    def test_nonexistent_type_exec(self):
        argv = ['__does-not-exist']
        os.environ.update(self.env)
        self.assertRaises(core.NoSuchTypeError, emulator.Emulator, argv)

    def test_nonexistent_type_requirement(self):
        argv = ['__file', '/tmp/foobar']
        os.environ.update(self.env)
        os.environ['require'] = '__does-not-exist/some-id'
        emu = emulator.Emulator(argv)
        self.assertRaises(core.NoSuchTypeError, emu.run)

    def test_illegal_object_id_requirement(self):
        argv = ['__file', '/tmp/foobar']
        os.environ.update(self.env)
        os.environ['require'] = '__file/bad/id/with/.cdist/inside'
        emu = emulator.Emulator(argv)
        self.assertRaises(core.IllegalObjectIdError, emu.run)

<<<<<<< HEAD

import os.path as op
my_dir = op.abspath(op.dirname(__file__))
fixtures = op.join(my_dir, 'fixtures')

class AutoRequireEmulatorTestCase(test.CdistTestCase):

    def setUp(self):
        self.temp_dir = self.mkdtemp()
        self.target_host = 'localhost'
        out_path = self.temp_dir
        _local_base_path = fixtures
        self.local = local.Local(self.target_host, _local_base_path, out_path)
        self.local.create_directories()
        self.local.link_emulator(cdist.test.cdist_exec_path)
        self.manifest = core.Manifest(self.target_host, self.local)

    def tearDown(self):
        shutil.rmtree(self.temp_dir)

    def test_autorequire(self):
        initial_manifest = os.path.join(self.local.manifest_path, "init")
        self.manifest.run_initial_manifest(initial_manifest)
        cdist_type = core.Type(self.local.type_path, '__saturn')
        cdist_object = core.Object(cdist_type, self.local.object_path, 'singleton')
        self.manifest.run_type_manifest(cdist_object)
        expected = ['__planet/Saturn', '__moon/Prometheus']
        self.assertEqual(sorted(cdist_object.requirements), sorted(expected))
=======
    def test_missing_object_id_requirement(self):
        argv = ['__file', '/tmp/foobar']
        os.environ.update(self.env)
        os.environ['require'] = '__file'
        emu = emulator.Emulator(argv)
        self.assertRaises(emulator.IllegalRequirementError, emu.run)

    def test_singleton_object_requirement(self):
        argv = ['__file', '/tmp/foobar']
        os.environ.update(self.env)
        os.environ['require'] = '__issue'
        emu = emulator.Emulator(argv)
        emu.run()
        # if we get here all is fine
>>>>>>> 7d10560a
<|MERGE_RESOLUTION|>--- conflicted
+++ resolved
@@ -74,7 +74,21 @@
         emu = emulator.Emulator(argv)
         self.assertRaises(core.IllegalObjectIdError, emu.run)
 
-<<<<<<< HEAD
+    def test_missing_object_id_requirement(self):
+        argv = ['__file', '/tmp/foobar']
+        os.environ.update(self.env)
+        os.environ['require'] = '__file'
+        emu = emulator.Emulator(argv)
+        self.assertRaises(emulator.IllegalRequirementError, emu.run)
+
+    def test_singleton_object_requirement(self):
+        argv = ['__file', '/tmp/foobar']
+        os.environ.update(self.env)
+        os.environ['require'] = '__issue'
+        emu = emulator.Emulator(argv)
+        emu.run()
+        # if we get here all is fine
+
 
 import os.path as op
 my_dir = op.abspath(op.dirname(__file__))
@@ -102,20 +116,4 @@
         cdist_object = core.Object(cdist_type, self.local.object_path, 'singleton')
         self.manifest.run_type_manifest(cdist_object)
         expected = ['__planet/Saturn', '__moon/Prometheus']
-        self.assertEqual(sorted(cdist_object.requirements), sorted(expected))
-=======
-    def test_missing_object_id_requirement(self):
-        argv = ['__file', '/tmp/foobar']
-        os.environ.update(self.env)
-        os.environ['require'] = '__file'
-        emu = emulator.Emulator(argv)
-        self.assertRaises(emulator.IllegalRequirementError, emu.run)
-
-    def test_singleton_object_requirement(self):
-        argv = ['__file', '/tmp/foobar']
-        os.environ.update(self.env)
-        os.environ['require'] = '__issue'
-        emu = emulator.Emulator(argv)
-        emu.run()
-        # if we get here all is fine
->>>>>>> 7d10560a
+        self.assertEqual(sorted(cdist_object.requirements), sorted(expected))