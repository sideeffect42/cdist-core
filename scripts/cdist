--- conflicted
+++ resolved
@@ -62,7 +62,6 @@
     import cdist.banner
     import cdist.config
     import cdist.install
-    import cdist.preos
     import cdist.shell
     import shutil
     import os
@@ -94,7 +93,6 @@
     parser['banner'].set_defaults(func=cdist.banner.banner)
 
     # Config
-<<<<<<< HEAD
     parser['config'] = parser['sub'].add_parser(
             'config', parents=[parser['loglevel']])
     parser['config'].add_argument(
@@ -153,62 +151,7 @@
                  '(should behave like ssh)'),
            action='store', dest='remote_exec',
            default=os.environ.get('CDIST_REMOTE_EXEC'))
-=======
-    parser['config'] = parser['sub'].add_parser('config',
-        parents=[parser['loglevel']])
-    parser['config'].add_argument('host', nargs='+',
-        help='one or more hosts to operate on')
-    parser['config'].add_argument('-c', '--conf-dir',
-         help='Add configuration directory (can be repeated, last one wins)',
-         action='append')
-    parser['config'].add_argument('-i', '--initial-manifest', 
-         help='Path to a cdist manifest or \'-\' to read from stdin.',
-         dest='manifest', required=False)
-    parser['config'].add_argument('-n', '--dry-run',
-         help='Do not execute code', action='store_true')
-    parser['config'].add_argument('-o', '--out-dir',
-         help='Directory to save cdist output in', dest="out_path")
-    parser['config'].add_argument('-r', '--remote-out-dir',
-         help='Directory to save cdist output in on the target host', dest="remote_out_path")
-    parser['config'].add_argument('-p', '--parallel',
-         help='Operate on multiple hosts in parallel',
-         action='store_true', dest='parallel')
-    parser['config'].add_argument('-s', '--sequential',
-         help='Operate on multiple hosts sequentially (default)',
-         action='store_false', dest='parallel')
-    parser['config'].add_argument('--remote-copy',
-         help='Command to use for remote copy (should behave like scp)',
-         action='store', dest='remote_copy',
-         default=cdist.REMOTE_COPY)
-    parser['config'].add_argument('--remote-exec',
-         help='Command to use for remote execution (should behave like ssh)',
-         action='store', dest='remote_exec',
-         default=cdist.REMOTE_EXEC)
->>>>>>> 428c06c8
     parser['config'].set_defaults(func=cdist.config.Config.commandline)
-
-    # PreOS
-    parser['preos'] = parser['sub'].add_parser('preos', 
-        parents=[parser['loglevel']])
-    parser['preos'].add_argument('-a', '--arch',
-         help='Select architecture for preos', default="amd64")
-    parser['preos'].add_argument('-b', '--bootstrap',
-         help='Bootstrap directory with PreOS',  action="store_true")
-    parser['preos'].add_argument('-c', '--configure',
-         help='Configure previously bootstrapped directory', 
-         action="store_true", dest="config")
-    parser['preos'].add_argument('-i', '--initial-manifest',
-         help='Initial manifest for configuration (added to built in)')
-    parser['preos'].add_argument('-r', '--replace-manifest',
-         help='Instead of appending to the built in manifest, replace the internal manifest', 
-         action="store_true")
-#    parser['preos'].add_argument('-I', '--iso-boot-dir',
-#         help='Create ISO for booting in given location')
-    parser['preos'].add_argument('-p', '--pxe-boot-dir',
-         help='Create PXE files for booting in given location')
-    parser['preos'].add_argument('target_dir', nargs=1,
-        help='Select target directory')
-    parser['preos'].set_defaults(func=cdist.preos.PreOS.commandline)
 
     # Shell
     parser['shell'] = parser['sub'].add_parser(
@@ -219,14 +162,11 @@
                   ' should be POSIX compatible shell.'))
     parser['shell'].set_defaults(func=cdist.shell.Shell.commandline)
 
-<<<<<<< HEAD
-=======
     # Install
     parser['install'] = parser['sub'].add_parser('install', add_help=False,
         parents=[parser['config']])
     parser['install'].set_defaults(func=cdist.install.Install.commandline)
 
->>>>>>> 428c06c8
     for p in parser:
         parser[p].epilog = (
                 "Get cdist at http://www.nico.schottelius.org/software/cdist/")
