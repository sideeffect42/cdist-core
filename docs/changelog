--- conflicted
+++ resolved
@@ -9,10 +9,6 @@
 	* Type __consul: Add source & cksum for 0.5.2 (Steven Armstrong)
 	* Core: Support object ids '.cdist' (Nico Schottelius)
 	* Type __apt_norecommends: Also setup autoremove options (Dmitry Bogatov)
-<<<<<<< HEAD
-	* Type __apt_ppa: Do not install legacy package python-software-properties
-	(Steven Armstrong)
-=======
 	* Type __user_groups: Add NetBSD support (Jonathan A. Kollasch)
 	* Type __timezone: Add NetBSD support (Jonathan A. Kollasch)
 	* Type __ccollect_source: Add NetBSD support (Jonathan A. Kollasch)
@@ -20,7 +16,7 @@
 	* Type __file: Add NetBSD support (Jonathan A. Kollasch)
 	* Type __group: Add NetBSD support (Jonathan A. Kollasch)
 	* Type __consul: Add new consul versions (Nico Schottelius)
->>>>>>> 36d6ffbe
+	* Type __apt_ppa: Do not install legacy package python-software-properties (Steven Armstrong)
 
 
 3.1.13: 2015-05-16
