Changelog
---------
next:
<<<<<<< HEAD
	* Core: Add -j, --jobs option for parallel execution and add parallel support for global explorers (Darko Poljak)
=======
	* Core: Add derived env vars for target hostname and fqdn (Darko Poljak)
	* New type: __keyboard: Set keyboard layout (Carlos Ortigoza)
	* Documentation: Re-license types' man pages to GPLV3+ (Dmitry Bogatov,	Darko Poljak)
>>>>>>> b1e120f2
	* New type __filesystem: manage filesystems on devices (Daniel Heule)
	* New type: __locale_system (Steven Armstrong, Carlos Ortigoza, Nico Schottelius)
	* New type: __sysctl (Steven Armstrong)

4.2.2: 2016-07-26
	* Core: Fix ssh ControlPath socket file error (Darko Poljak)
	* Documentation: Update cdist man page and cdist-references (Darko Poljak)
	* Documentation: Change cdist and cdist-type__pyvenv man page licenses to GPLv3+ (Darko Poljak)
	* Documentation: Add FILES to cdist man page (Darko Poljak)

4.2.1: 2016-07-18
	* Build: Fix signed release (Darko Poljak)
	* Build: Fix building docs (Darko Poljak)
	* Documentation: Fix man pages (Dmitry Bogatov)
	* Documentation: Fix spellings (Dmitry Bogatov)

4.2.0: 2016-07-16
	* Build: Make github signed release (Darko Poljak)
	* Core: Fix hostdir: use hash instead of target host (Steven Armstrong)
	* Core: pep8 (Darko Poljak)
	* Documentation: Restructure and fix and improve docs and manpages (Darko Poljak)
	* Core: Add files directory for static files (Darko Poljak)
	* Custom: Add bash and zsh completions (Darko Poljak)
	* Core: Improve error reporting for local and remote run command (Darko Poljak)
	* New type: __jail_freebsd9: Handle jail management on FreeBSD <= 9.X (Jake Guffey)
	* New type: __jail_freebsd10: Handle jail management on FreeBSD >= 10.0 (Jake Guffey)
	* Type __jail: Dynamically select the correct jail subtype based on target host OS (Jake Guffey)
	* Explorer __machine_type: add openvz and lxc
	* Explorer __os __os_version: add scientific
	* Type various: add scientific
	* Explorer __machine_type: add virtualbox (Stu Zhao)

4.1.0: 2016-05-27
	* Documentation: Migrate to reStructuredText format and sphinx (Darko Poljak)
	* Core: Add -f option to read additional hosts from file/stdin (Darko Poljak)
	* Type __apt_key: Use pool.sks-keyservers.net as keyserver (Steven Armstrong)

4.0.0: 2016-05-04
	* Core: Fix bug with parallel hosts operation when output path is specifed (Darko Poljak)
	* Type __package_pip: Add support for running as specified user (useful for pip in venv) (Darko Poljak)
	* New type: __pyvenv: Manage python virtualenv (Darko Poljak)
	* Core: Add CDIST_REMOTE_COPY/EXEC env variables and multiplexing options for default scp/ssh (Darko Poljak)
	* Types: Remove bashisms in scripts (Darko Poljak)
	* Core: Fix bug in remote command with environment (Darko Poljak)
	* Core: Fix bug in local code execution (Darko Poljak)
	* Documentation: Fix spelling in manual pages (Dmitry Bogatov)
	* New type: __pacman_conf: Manage pacman.conf (Dominique Roux)
	* New type: __pacman_conf_integrate: cdist compatible pacman.conf (Dominique Roux)
	* Type __consul: Do not install unused package unzip (Steven Armstrong)
	* Type __consul: Add source & cksum for 0.5.2 (Steven Armstrong)
	* Core: Support object ids '.cdist' (Nico Schottelius)
	* Type __apt_norecommends: Also setup autoremove options (Dmitry Bogatov)
	* Type __user_groups: Add NetBSD support (Jonathan A. Kollasch)
	* Type __timezone: Add NetBSD support (Jonathan A. Kollasch)
	* Type __ccollect_source: Add NetBSD support (Jonathan A. Kollasch)
	* Type __directory: Add NetBSD support (Jonathan A. Kollasch)
	* Type __file: Add NetBSD support (Jonathan A. Kollasch)
	* Type __group: Add NetBSD support (Jonathan A. Kollasch)
	* Type __consul: Add new consul versions (Nico Schottelius)
	* Type __apt_ppa: Do not install legacy package python-software-properties (Steven Armstrong)

3.1.13: 2015-05-16
	* Type __block: Fix support for non stdin blocks (Dominique Roux)
	* Type __consul: Install package unzip (Nico Schottelius)
	* Type __consul: Add source & cksum for 0.5.1 (Nico Schottelius)
	* Type __consul_agent: Use systemd for Debian 8 (Nico Schottelius)
	* Type __firewalld_rule: Ensure firewalld package is present (David Hürlimann)
	* Type __locale: Support CentOS (David Hürlimann)
	* Type __staged_file: Fix comparision operator (Nico Schottelius)
	* Type __user_groups: Support old Linux versions (Daniel Heule)

3.1.12: 2015-03-19
	* Core: Support object ids '.cdist' (Nico Schottelius)
	* New type: __firewalld_rule (Nico Schottelius)
	* Type __consul_agent: add support for acl options (Steven Armstrong)
	* Type __consul_agent: add support for Debian (Nico Schottelius)
	* Type __package_apt: Use default parameters (Antoine Catton)
	* Type __package_luarocks: Use default parameters (Antoine Catton)
	* Type __package_opkg: Use default parameters (Antoine Catton)
	* Type __package_pacman: Use default parameters (Antoine Catton)
	* Type __package_pip: Use default parameters (Antoine Catton)
	* Type __package_pkg_freebsd: Use default parameters (Antoine Catton)
	* Type __package_pkg_openbsd: Use default parameters (Antoine Catton)
	* Type __package_pkgng_openbsd: Use default parameters (Antoine Catton)

3.1.11: 2015-02-27
	* New type: __staged_file: Manage staged files (Steven Armstrong)
	* New type: __config_file: Manage configuration files and run code on change (Steven Armstrong)
	* New type: __consul: install consul (Steven Armstrong)
	* New type: __consul_agent: manage the consul agent (Steven Armstrong)
	* New type: __consul_check: manages consul checks (Steven Armstrong)
	* New type: __consul_reload: reload consul (Steven Armstrong)
	* New type: __consul_service: manages consul services (Steven Armstrong)
	* New type: __consul_template: manage the consul-template service (Steven Armstrong)
	* New type: __consul_template_template: manage consul-template templates (Steven Armstrong)
	* New type: __consul_watch_checks: manages consul checks watches (Steven Armstrong)
	* New type: __consul_watch_event: manages consul event watches (Steven Armstrong)
	* New type: __consul_watch_key: manages consul key watches (Steven Armstrong)
	* New type: __consul_watch_keyprefix: manages consul keyprefix watches (Steven Armstrong)
	* New type: __consul_watch_nodes: manages consul nodes watches (Steven Armstrong)
	* New type: __consul_watch_service: manages consul service watches (Steven Armstrong)
	* New type: __consul_watch_services: manages consul services watches (Steven Armstrong)
	* New Type: __rsync (Nico Schottelius)
	* Type __start_on_boot: Support Ubuntu upstart (Nico Schottelius)
	* Type __timezone: Added support for FreeBSD (Christian Kruse)

3.1.10: 2015-02-10
	* Core: Fix too many open files bug (#343)
	* Type __ssh_authorized_keys: Remove unneeded explorer (Steven Armstrong)
	* Type __ssh_authorized_keys: Fix empty output bug of entry explorer (Steven Armstrong)
	* Type __package_apt: Add support for --target-release (Nico Schottelius)
	* Type __locale: Add support for Ubuntu (Nico Schottelius)
	* Type __group: Rewrite (Steven Armstrong)
	* Documentation: Fix typo in maintainer file (Stephan Kulla)

3.1.9: 2014-10-17
	* Type __package_emerge: Fix handling of slotted packages (Daniel Heule)
	* Type __package_apt: Use --force-confdef (Ricardo Catalinas Jiménez)
	* Type __package_update_index: Decrease verbosity (Ricardo Catalinas Jiménez)
	* Type __package_upgrade_all: Decrease verbosity (Ricardo Catalinas Jiménez)

3.1.8: 2014-10-01
	* New Type: __package_update_index (Ricardo Catalinas Jiménez)
	* New Type: __package_upgrade_all  (Ricardo Catalinas Jiménez)

3.1.7: 2014-09-29
	* Type __cdistmarker: Fix typo (Ricardo Catalinas Jiménez)
	* Core: Bugfix: Export messaging to manifests (Ricardo Catalinas Jiménez)
	* Explorer cpu_cores, cpu_sockets, memory: Add Mac OS X support (Manuel Hutter)
	* Type __ssh_authorized_keys: Ensure keys are correctly added (Steven Armstrong)
	* New Type: __ssh_authorized_key (Steven Armstrong)
	* New Type: __package_pkgng_freebsd (Jake Guffey)

3.1.6: 2014-08-18
	* New Type: __ssh_dot_ssh (Nico Schottelius)
	* Type __package_yum: Support retrieving package via URL (Nico Schottelius)
	* Type __hostname: Support SuSE and have CentOS use sysconfig value (Nico Schottelius)
	* Type __locale: Support SuSE (Nico Schottelius)
	* Type __locale: Support Archlinux (Nico Schottelius)
	* Type __timezone: Support SuSE (Nico Schottelius)
	* Type __file: Support MacOS X (Manuel Hutter)
	* Type __iptables_apply: Add "reset" to init.d script of iptables (Nico Schottelius)
	* Type __ssh_authorized_key: Use new type __ssh_dot_ssh (Nico Schottelius)
	* Type __zypper_repo: Bugfix for pattern matching (Daniel Heule)

3.1.5: 2014-05-05
	* Type __zypper_repo: Automatically import gpg keys (Daniel Heule)
	* Type __zypper_service: Automatically import gpg keys (Daniel Heule)

3.1.4: 2014-05-04
	* Core: Ensure all created files end in \n (Steven Armstrong)
	* Documentation: Cleanup up, added HTML links (Tomas Pospisek)
	* Explorer interfaces: Remove test output (Daniel Heule)
	* Type __jail: Add messaging support (Jake Guffey)

3.1.3: 2014-04-29
	* New Type: __yum_repo (Steven Armstrong)
	* Type __hostname: Add support for CentOS (Nico Schottelius)

3.1.2: 2014-04-12
	* Documentation: Add missing environment variables to reference (Nico Schottelius)
	* Type __qemu_img: size is optional, if state is not present (Nico Schottelius)
	* Type __key_value: Rewrite using awk (Daniel Heule)
	* New Type: __dog_vdi (Nico Schottelius)

3.1.1: 2014-03-26
	* Core: Make __object and __object_id available to code (Daniel Heule)
	* New explorer: cpu_cores (Daniel Heule/Thomas Oettli)
	* New explorer: cpu_sockets (Daniel Heule/Thomas Oettli)
	* New explorer: machine_type (Daniel Heule/Thomas Oettli)
	* New explorer: memory (Daniel Heule/Thomas Oettli)
	* Type __jail: Fix parameter names in explorer (Jake Guffey)
	* Type __line: Ensure permissions are kept (Steven Armstrong)
	* Type __link: Do not create link in directory, if link exists (Steven Armstrong)
	* Type __package_pkg_openbsd: Improve error handling (og)

3.1.0: 2014-03-19
	* New Type: __rbenv (Nico Schottelius)
	* Type __file: Enhance OpenBSD Support (og)
	* Type __git: Pass onwer/group/mode values to __directory (Nico Schottelius)
	* Type __iptable_rule: Fix example documentation (Antoine Catton)
	* Type __key_value: Add messaging support (Nico Schottelius)
	* Type __package_pkg_openbsd: Allow to change PKG_PATH (og)
	* Type __ssh_authorized_keys: Allow managing existing keys (Steven Armstrong)
	* Type __user: Enhance OpenBSD Support (og)

3.0.9: 2014-02-14
	* Core: Ignore order dependencies if override is set (Daniel Heule)
	* Core: Improve Mac OS X support for unit tests (Steven Armstrong)
	* Type __locale: Error out in case of unsupported OS (Nico Schottelius)
	* Type __jail: Use default parameters for state (Daniel Heule)
	* Type __pf_ruleset: Use default parameters for state (Daniel Heule)
	* Type __postgres_database: Use default parameters for state (Daniel Heule)
	* Type __postgres_role: Use default parameters for state (Daniel Heule)
	* Type __rvm: Use default parameters for state (Daniel Heule)
	* Type __rvm_gem: Use default parameters for state (Daniel Heule)
	* Type __rvm_gemset: Use default parameters for state (Daniel Heule)
	* Type __rvm_ruby: Use default parameters for state (Daniel Heule)

3.0.8: 2014-02-11
	* Core: Enhance object id verification (Daniel Heule)
	* Core: Add unit tests for dependencies based on execution order (Daniel Heule)
	* Core: Add unit tests for dry run (Daniel Heule)

3.0.7: 2014-02-08
	* Core: Allow dependencies to be created based execution order (Daniel Heule)
	* Core: Add tests for override (Daniel Heule)

3.0.6: 2014-02-06
	* New Type: __apt_key (Steven Armstrong)
	* New Type: __apt_key_uri (Steven Armstrong)
	* New Type: __apt_norecommends (Steven Armstrong)
	* New Type: __apt_source (Steven Armstrong)
	* New Type: __ccollect_source (Nico Schottelius)
	* Type __git: Use default parameters (Daniel Heule)
	* Type __jail: Use default parameters (Daniel Heule)
	* Type __package_yum: Use default parameters (Daniel Heule)
	* Type __package_zypper: Use default parameters (Daniel Heule)
	* Type __user_groups: Use default parameters (Daniel Heule)

3.0.5: 2014-02-05
	* Core: Introduce override concept (Daniel Heule)
	* Type __process: Make --state absent work (Steven Armstrong)
	* Documentation: Update documentation for environment variables (Nico Schottelius)

3.0.4: 2014-01-29
	* Core: Ignore install types in config mode (Nico Schottelius)
	* Documentation: Update reference (files path in object space) (Nico Schottelius)
	* Documentation: Update best practise: Replaces templates/ with files/ (Nico Schottelius)
	* Type __apt_ppa: Install required software (Steven Armstrong)
	* Type __debconf_set_selections: Support --file - to read from stdin (Nico Schottelius)
	* Type __jail: Fix jaildir parameter handling (Jake Guffey)

3.0.3: 2014-01-22
	* Core: Enhance error message when requirement is missing object id (Nico Schottelius)
	* Core: Add environment variable to select shell for executing scripts (Daniel Heule)
	* Explorer hostname: Return host name by using uname -n (Nico Schottelius)
	* New Type: __hostname (Steven Armstrong)
	* Type __cdist: Use default paremeters (Daniel Heule)
	* Type __key_value: Use default paremeters (Daniel Heule)
	* Type __line: Use printf instead of echo for printing user input (Nico Schottelius)
	* Type __qemu_img: Use default paremeters (Daniel Heule)
	* Type __zypper_repo: Use default paremeters (Daniel Heule)
	* Type __zypper_service: Use default paremeters (Daniel Heule)

3.0.2: 2014-01-19
	* Documentation: Document all messages sent by types (Daniel Heule)
	* New Type: __block (Steven Armstrong)
	* New Type: __mount (Steven Armstrong)
	* Type __cron: Replace existing entry when changing it (Daniel Heule)
	* Type __ssh_authorized_keys: Use new type __block (Steven Armstrong)

3.0.1: 2014-01-14
	* Core: Copy only files, not directories (Steven Armstrong)
	* Core: Allow hostnames to start with / (Nico Schottelius)
	* Type __line: Remove unecessary backslash escape (Nico Schottelius)
	* Type __directory: Add messaging support (Daniel Heule)
	* Type __directory: Do not generate code if mode is 0xxx (Daniel Heule)
	* Type __package: Fix typo in optional parameter ptype (Daniel Heule)
	* Type __start_on_boot: Fix for SuSE's chkconfig (Daniel Heule)

3.0.0: 2013-12-24
	* Core: Added messaging support (Nico Schottelius)
	* Core: Removed unused "changed" attribute of objects  (Nico Schottelius)
	* Core: Support default values for multiple parameters (Steven Armstrong)
	* Core: Ensure Object Parameter file contains \n (Steven Armstrong)
	* New Type: __zypper_repo (Daniel Heule)
	* New Type: __zypper_service (Daniel Heule)
	* New Type: __package_emerge (Daniel Heule)
	* New Type: __package_emerge_dependencies (Daniel Heule)
	* Type __cron: Add support for raw lines (Daniel Heule)
	* Type __cron: Suppress stderr output from crontab (Daniel Heule)
	* Type __cron: Fix quoting issue (Daniel Heule)
	* Type __file: Do not generate code if mode is 0xxx (Nico Schottelius)
	* Type __iptables_rule: Use default parameter (Nico Schottelius)
	* Type __key_value: Fix quoting issue (Steven Armstrong)
	* Type __package: Use state --present by default (Steven Armstrong)
	* Type __package_zypper: Support non packages as well (Daniel Heule)
	* Type __package_zypper: Support package versions (Daniel Heule)
	* Type __postfix_*: Depend on __postfix Type (Steven Armstrong)
	* Type __postfix_postconf: Enable support for SuSE (Daniel Heule)
	* Type __postfix: Enable support for SuSE (Daniel Heule)
	* Type __start_on_boot: Use default parameter state (Nico Schottelius)
	* Type __start_on_boot: Add support for gentoo (Daniel Heule)
	* Type __user: Add support for state parameter (Daniel Heule)
	* Type __user: Add support for system users (Daniel Heule)
	* Type __user: Add messaging support (Steven Armstrong)
	* Type __zypper_service: Support older SuSE releases (Daniel Heule)

2.3.7: 2013-12-02
	* Type __file: Secure the file transfer by using mktemp (Steven Armstrong)
	* Type __file: Only remove file when state is absent (Steven Armstrong)
	* Type __link: Only remove link when state is absent (Steven Armstrong)
	* Type __directory: Only remove directory when state is absent (Steven Armstrong)
	* Type __directory: Fix newly introduced quoting issue (Nico Schottelius)
	* Type __package_zypper: Fix explorer and parameter issue (Daniel Heule)
	* Core: Fix backtrace when cache cannot be deleted (Nico Schottelius)

2.3.6: 2013-11-25
	* New Type: __locale (Nico Schottelius)
	* Type __line: Ensure special characters are not interpreted (Nico Schottelius)

2.3.5: 2013-10-10
	* Core: Unit test fix for remote_copy (Steven Armstrong)
	* Documentation: Updated manpages of __package and __file (Alex Greif)
	* Documentation: Add more examples to cdist-manifest (Dan Levin)
	* Type __package_apt: Do not install recommends by default (Nico Schottelius)

2.3.4: 2013-10-03
	* Core: Add missing bits to support dry run (Steven Armstrong)
	* Core: Make unit test remote copy more compatible with scp (Steven Armstrong)
	* New Type: __postfix (Steven Armstrong)
	* New Type: __postfix_master (Steven Armstrong)
	* New Type: __postfix_postconf (Steven Armstrong)
	* New Type: __postfix_postmap (Steven Armstrong)
	* New Type: __postfix_reload (Steven Armstrong)
	* Type __line: Ensure regex does not contain /
	* Type __ssh_authorized_keys: Bugfix: Preserve ownership (Steven Armstrong)

2.3.3: 2013-09-09
	* Core: Add support for default values of optional parameters (Steven Armstrong)
	* Type __start_on_boot: Bugfix for systemd (Steven Armstrong)

2.3.2: 2013-09-05
	* Build: Ensure tests don't change attributes of non-test files (Nico Schottelius)
	* Core: Fix typo in argument parser (Nico Schottelius)
	* Core: Code cleanup: Remove old install code (Steven Armstrong)
	* Core: Improve error message when using non-existing type in requirement (Nico Schottelius)
	* New Type: __iptables_rule (Nico Schottelius)
	* New Type: __iptables_apply (Nico Schottelius)
	* Type __cdist: Also create home directory (Nico Schottelius)
	* Type __cdist: Add support for --shell parameter (Nico Schottelius)
	* Type __motd: Regenerate motd on Debian and Ubuntu (Nico Schottelius)

2.3.1: 2013-08-28
	* Core: Support relative paths for configuration directories (Nico Schottelius)
	* Core: Code cleanup (removed context class, added log class) (Nico Schottelius)
	* Documentation: Add more best practises (Nico Schottelius)
	* Documentation: Add troubleshooting chapter (Nico Schottelius)
	* Type __key_value: Fix quoting problem (Steven Armstrong)

2.3.0: 2013-08-12
	* Core: Added support for cdist shell (Nico Schottelius)
	* Documentation: Improved some manpages (Nico Schottelius)

2.2.0: 2013-07-12
	* Build: Cleanup the Makefile (Nico Schottelius)
	* Type __package_opkg: Use shortcut version (Nico Schottelius)
	* Core: Remove old pseudo object id "singleton" (Steven Armstrong)

2.1.2: 2013-07-09
	* Build: Change clean-dist target to "distclean" (Nico Schottelius)
	* Build: Moved a lot of build logic into Makefile for dependency resolution
	* Core: Make global explorers available to initial manifest (Arkaitz Jimenez)
	* Core: Change execution order to run object as one unit (Nico Schottelius)
	* Documentation: Improved documentation (Tomáš Pospíšek)
	* New Remote Example: Add support for sudo operations (Chase James)
	* New Type: __update_alternatives (Nico Schottelius)
	* New Type: __cdist (Nico Schottelius)
	* Type __apt_ppa: Fix comparison operator (Tyler Akins)
	* Type __start_on_boot: Archlinux changed to use systemd - adapt type (Nico Schottelius)
	* Type __git: Missing quotes added (Chase James)
	* Type __postgres_database: Make state parameter optional (Chase James)
	* Type __postgres_role: Make state parameter optional, fix password bug (Chase James)
	* Type __process: Make state parameter optional (Nico Schottelius)
	* Type __cron: Simplyfied and syntax change (Nico Schottelius)

2.1.1: 2013-04-08
	* Core: Use dynamic dependency resolver to allow indirect self dependencies (Nico Schottelius)
	* Core: Remove umask call - protect /var/lib/cdist only (Arkaitz Jimenez)
	* Explorer os: Added Slackware support (Eivind Uggedal)
	* Type __git: Support mode and fix owner/group settings (contradict)
	* Type __jail: State absent should implies stopped (Jake Guffey)
	* Type __directory: Make stat call compatible with FreeBSD (Jake Guffey)
	* Type __cron: Allow crontab without entries (Arkaitz Jimenez)
	* Type __user: Add support for creating user home (Arkaitz Jimenez)

2.1.0: 2012-12-09
	* Core: Ensure global explorers are executable (Nico Schottelius)
	* Core: Ensure type explorers are executable (Steven Armstrong)
	* New Type: __git (Nico Schottelius)
	* New Type: __ssh_authorized_keys (Steven Armstrong)
	* New Type: __user_groups (Steven Armstrong)
	* Type __rvm_gemset: Change parameter "default" to be boolean (Nico Schottelius)
	* Type __user: Remove --groups support (now provided by __user_groups)
	* Type __apt_ppa: Bugfix: Installeded ppa detection (Steven Armstrong)
	* Type __jail: Change optional parameter "started" to boolean "stopped" parameter,
		change optional parameter "devfs-enable" to boolean "devfs-disable" parameter and
		change optional parameter "onboot" to boolean. (Nico Schottelius)
	* Type __package_pip: Bugfix: Installeded the package, not pyro (Nico Schottelius)
	* Remove Type __ssh_authorized_key: Superseeded by __ssh_authorized_keys (Nico Schottelius)
	* Support for CDIST_PATH (Steven Armstrong)

2.1.0pre8: 2012-11-15
	* Type cleanup: __apt_ppa, __apt_ppa_update_index, __file,
		__ssh_authorized_key, __timezone, all install types (Steven Armstrong)
	* Types: Remove all parameter changing code (Nico Schottelius)
	* Type __rvm_ruby: Change parameter "default" to be boolean (Nico Schottelius)
	* Documentation: Web documentation clean up (Nico Schottelius)

2.1.0pre7: 2012-11-07
	* Core: All unit tests restored back to working (Nico Schottelius)
	* Core: Print error message when missing the initial manifest (Nico Schottelius)

2.1.0pre6: 2012-11-05
	* New Example: Turn remote calls into local calls (used for unittesting) (Nico Schottelius)
	* Core: Export PYTHONPATH, it's also needed by emulator (Nico Schottelius)
	* Bugfix Type __rvm_ruby: Add clean package dependencies (Nico Schottelius)
	* Bugfix Type __rvm_gem: Run rvm as user, not as root (Nico Schottelius)
	* Cleanup Type __rvm, __rvm_gemset: Use shortcut version (Nico Schottelius)
	* Bugfix __rvm_gemset: Correctly check for gemsets (Nico Schottelius)
	* Cleanup Type __postgres_database,  __postgres_role: Reference each other
		in documentation (Nico Schottelius)
	* Cleanp Type __postgres_role: Use boolean parameters where appropriate (Nico Schottelius)
	* Cleanp Type __postgres_role: Use shortcut version (Nico Schottelius)

2.1.0pre5: 2012-11-01
	* Core: First round of tests updated to work with multiple configuration directories (Nico Schottelius)

2.1.0pre4: 2012-10-31
	* Dist: PyPi: Moved cdist.py to script/cdist to avoid double import (Nico Schottelius)
	* Core: Added support for multiple configuration directories (no documentation) (Nico Schottelius)

2.1.0pre3: 2012-10-30
	* Dist: PyPi: Types and explorer included as package data (Nico Schottelius)

2.1.0pre2: 2012-10-26
	* Dist: PyPi: Add conf/ directory to distribution (Nico Schottelius)
	* Dist: Initial support for archlinux packaging (Nico Schottelius)

2.1.0pre1: 2012-10-26
	* Core: Removed obsolete variable __self (Nico Schottelius)
	* Removed type __addifnosuchline (replaced by __line) (Nico Schottelius)
	* Removed type __removeline (replaced by __line) (Nico Schottelius)
	* Type __directory: Parameter --parents and --recursive are now boolean (Nico Schottelius)
	* Type __package_apt, __package_luarocks, __package_opkg,
		__package_pacman, __package_pkg_freebsd, __package_pkg_openbsd,
		__package_rubygem, __package_yum, __process:
			Parameter state accepts only "present" and "absent" (Nico Schottelius)
	* Dist: Initial support for pypi packaging (Nico Schottelius)

2.0.15: 2012-11-02
	* Core: Make variable __object_name available in type explorers (Steven Armtrong)
	* New Type: __qemu_img (Nico Schottelius)
	* New Type: __line (Nico Schottelius)
	* New Type: __pf_apply (Jake Guffey)
	* New Type: __pf_ruleset (Jake Guffey)
	* Bugfix Type: __rvm: Make type work if rvm is already installed (Nico Schottelius)

2.0.14: 2012-09-07
	* Bugfix Type: __jail: Use correct variable (Jake Guffey)
	* Change Type: __jail: Parameter jailbase now optional (Jake Guffey)
	* Bugfix Type: __user: Use passwd database on FreeBSD (Jake Guffey)
	* Bugfix Type: __start_on_boot: Do not change parameters (Nico Schottelius)
	* Feature __user: Added support for BSDs (Sébastien Gross)
	* Feature __group: Added support for FreeBSD (Jake Guffey)
	* New Type: __package_zypper (Nico Schottelius)
	* Feature Types: Initial Support for SuSE Linux (Nico Schottelius)

2.0.13: 2012-06-05
	* Bugfix __ssh_authorized_key: Ensure it sets proper group (contradict)
	* Bugfix __addifnosuchline: Fixed quotes/interpolation bug ("a  b" became "a b") (Nico Schottelius)
	* New Explorer: interfaces (Sébastien Gross)
	* Feature core: Support reading from stdin in types (Steven Armstrong)
	* Feature core: Support multiple parameters for types (Steven Armstrong)
	* Feature __file: Support reading from stdin with - syntax (Steven Armstrong)

2.0.12: 2012-05-29
	* Core: Correctly raise error on Python < 3.2 (Steven Armtrong)
	* Core: Add support for --remote-exec and --remote-copy parameters (Nico Schottelius)
	* Documentation: Debian Squeeze hints (Sébastien Gross)

2.0.11: 2012-05-23
	* Fix insecure file/directory creation: Use umask 077 (Nico Schottelius)

2.0.10: 2012-05-18
	* Cleanup __group: No getent gshadow in old Redhat, use groupmod -g
		(Matt Coddington)
	* Bugfix __package_yum: Missing cat (Nico Schottelius)
	* Bugfix __start_on_boot: Correctly use sed and quotes (Steven Armstrong)
	* Feature __file: Support for --state exists (Steven Armstrong)
	* Feature core: Make variable __manifest available to type manifests (Nico Schottelius)
	* Feature core: Correct parent dependency handling (Steven Armstrong)
	* Bugfix several types: Fix sed for FreeBSD (Istvan Beregszaszi)
	* New Type: __jail (Jake Guffey)
	* Change Type: __rvm*: --state present/absent not installed/remvoed (Evax Software)
	* Bugfix Type: __cron: Hide error output from crontab (Nico Schottelius)
	* Various smaller bugfixes (Chris Lamb)

2.0.9: 2012-03-12
	* Cleanup documentation: Fix environment variable list to be properly
		displayed (Giel van Schijndel)
	* Cleanup documentation: Some minor corrections
	* New Type: __package_opkg (Giel van Schijndel)
	* New Type: __package_pkg_freebsd (Jake Guffey)
	* New Type: __mysql_database (Benedikt Koeppel)
	* Feature __package: Support for OpenWRT (Giel van Schijndel)
	* Feature __start_on_boot: Support for OpenWRT (Giel van Schijndel)
	* Feature __start_on_boot: Support for Amazon Linux (Matt Coddington)
	* New Example: Use rsync to backup files (Matt Coddington)
	* Feature core: Exit non-zero, if configuration failed (Nico Schottelius)
	* Documentation: Describe how to do templating (Aurélien Bondis)

2.0.8: 2012-02-20
	* Bugfix core: Remove another nasty traceback when sending SIGINT (aka Ctrl-C) (Nico Schottelius)
	* Cleanup: Better hint to source of error (Nico Schottelius)
	* Cleanup: Do not output failing script, but path to script only (Nico Schottelius)
	* Cleanup: Remove support for __debug variable in manifests (Type != Core
		debugging) (Nico Schottelius)
	* Cleanup: Change __package_* to support absent/present (default state
		name now). The values removed/installed will be removed in cdist 2.1. (Nico Schottelius)
	* Cleanup: Change __process to support absent/present (default state
		name now). The values running/stopped will be removed in cdist 2.1. (Nico Schottelius)
	* Feature Core: Support boolean parameters (Steven Armstrong)

2.0.7: 2012-02-13
	* Bugfix __file: Use chmod after chown/chgrp (Matt Coddington)
	* Bugfix __user: Correct shadow field in explorer (Matt Coddington)
	* Bugfix __link: Properly handle existing links (Steven Armstrong)
	* Bugfix __key_value: More robust implementation (Steven Armstrong)
	* Bugfix __user: Fix for changing a user's group by name (Matt Coddington)
	* New Type: __package_pip (Nico Schottelius)
	* Bugfix/Cleanup: Correctly allow Object ID to start and end with /, but
		not contain //. (Nico Schottelius)

2.0.6: 2012-01-28
	* Bugfix __apt_ppa:
		Also remove the [ppa-name].list file, if empty. (Tim Kersten)
	* Bugfix __group:
		Referenced wrong variable name (Matt Coddington)
	* Feature __package_apt:
		Initial support for virtual packages (Evax Software)
	* Feature Core: Added new dependency resolver (Steven Armstrong)
	* Feature Explorer, __package_yum: Support Amazon Linux (Matt Coddington)
	* New Type: __rvm (Evax Software)
	* New Type: __rvm_gem (Evax Software)
	* New Type: __rvm_gemset (Evax Software)
	* New Type: __rvm_ruby (Evax Software)

2.0.5: 2012-01-18
	* Bugfix __key_value: Use correct delimiters
		(Steven Armstrong, Daniel Maher)
	* Cleanup: Explicitly require Python >= 3.2 (do not fail implicitly) (Nico Schottelius)
	* Documentation: (Re)write of the tutorial (Nico Schottelius)
	* Feature: __addifnosuchline supports matching on
		regular expressions (Daniel Maher)
	* Feature: __directory, __file, __link:
		Add --state parameter (Steven Armstrong)
	* New Type: __package_luarocks (Christian G. Warden)
	* New Type: __cdistmarker (Daniel Maher)

2.0.4: 2011-11-18
	* Bugfix core: Remove traceback when sending SIGINT (aka Ctrl-C) (Nico Schottelius)
	* Bugfix core: Accept parameters with - in the name (Steven Armstrong)
	* Cleanup: __object_fq variable removed (never used) (Nico Schottelius)
	* Cleanup: Environment variable __self DEPRECATED, use __object_name instead (Nico Schottelius)
	* Cleanup: Environment variable __self scheduled for removal in cdist 2.1 (Nico Schottelius)
	* Documentation: Many examples for use of __remote_* (Steven Armstrong)
	* Feature: Automatically require all used objects (Steven Armstrong)
	* New Type: __cron (Steven Armstrong)

2.0.3: 2011-10-18
	* Improved logging, added --verbose, by more quiet by default
	* Bugfix __user: Correct quoting (Steven Armstrong)
	* Bugfix __addifnosuchline: Falsely exited (Nico Schottelius)
	* Bugfix requirements: Restore original require="" behaviour (Nico Schottelius)
	* Feature requirements: Check for broken object_ids and abort (Nico Schottelius)
	* Massive refactoring and unittesting introduced (Steven Armstrong)

2.0.2: 2011-09-27
	* Add support for detection of OpenWall Linux (Matthias Teege)
	* Add support for __debug variable in manifests (Nico Schottelius)
	* Bugfix core: Various issues with type emulator (Nico Schottelius)

2.0.1: 2011-09-23
	* Bugfix core: Always print source of error in case of exec errors (Nico Schottelius)
	* Bugfix core: Various smaller bugs in string concatenation (Nico Schottelius)
	* Feature: Add marker "changed" to changed objects (Nico Schottelius)

2.0.0: 2011-09-16
	* New Type: __package_rubygem (Chase Allen James)
	* __self replaced by __object_fq (Nico Schottelius)
	* Rewrote cdist in Python (Nico Schottelius)

1.7.1: 2011-07-26
	* Documentation: Add explorers to reference (Nico Schottelius)
	* Documentation: Typo cleanup (Derek Brost)
	* Type __key_value: Bugfix (Steven Armstrong)
	* New Type: __postgres_role (Steven Armstrong)
	* New Type: __postgres_database (Steven Armstrong)

1.7.0: 2011-05-10
	* Bugfix type __package_yum: Fix redhat support (Ramon Salvadó)
	* Improved type __package_yum: Add centos support (Ramon Salvadó)
	* New Type: __timezone (Ramon Salvadó)
	* Renamed explorer: hardware_type to machine (Nico Schottelius)
	* Core: Do not execute empty code fragments (Nico Schottelius)

1.6.2: 2011-04-19
	* Core: Introduce __cdist_tmp_base_dir (Nico Schottelius)
	* Core: Cleanup and enhance cdist-type-template (Nico Schottelius)
	* Core: cdist-mass-deploy: Report failed cdist-deploy-to instances (Nico Schottelius)
	* New Type: __ssh_authorized_key (Aurélien Bondis)

1.6.1: 2011-04-07
	* Improved logging: Show code responsible for abort (Nico Schottelius)
	* Improved logging: Consistently prefix with current object or core (Nico Schottelius)
	* Bugfix: Type __debconf_set_selections used wrong contens for selection (Nico Schottelius)
	* Bugfix: Don't fail, if cache directory is not existing (Nico Schottelius)
	* Bugfix: __user and __group exited non-zero if no change was necessary (Nico Schottelius)
	* New Explorer: hardware_type (Nico Schottelius)
	* New Type: __package_pkg_openbsd (Andi Brönnimann)
	* New Type: __autofs_map (Steven Armstrong)
	* New Type: __autofs_master (Steven Armstrong)

1.6.0: 2011-04-06
	* New Type: __package_yum (Nico Schottelius)
	* New type: __debconf_set_selections (Nico Schottelius)
	* New explorer: os_version (Nico Schottelius)
	* Bugfix: Type __group failed in case of __group NAME syntax (Nico Schottelius)
	* Bugfix: __package* types: consistently name --state removed instead of
		uninstalled or deinstalled (Nico Schottelius)
	* Type __package: Added Fedora support (Nico Schottelius)
	* Type __package_apt: Removed --preseed support (Nico Schottelius)
	* Explorer os gained Fedora support (Nico Schottelius)
	* Simplified types __user and __group (Nico Schottelius)
	* New helper binary: cdist-mass-deploy (Nico Schottelius)

1.5.0: 2011-04-01
	* Add basic cache functionality (Nico Schottelius)
	* New type: __process (Nico Schottelius)
	* Restructured execution: (Steven Armstrong)
		Orientate processing on objects, resolve dependencies and
		ensure correct execution order.
	* Documentation: Rewrite stages docs (Steven Armstrong)
	* Documentation: Remove legacy man pages (Steven Armstrong)

1.4.1: 2011-03-25
	* New type: __key_value (Steven Armstrong)
	* New type: __apt_ppa (Steven Armstrong)
	* Documentation: Manpage generation cleanup (Nico Schottelius)
	* Documentation: Manpage fix for __apt_ppa

1.4.0: 2011-03-24
	* Add --recursive to __directory (Nico Schottelius)
	* Move cdist generated stuff to .cdist of an object (Nico Schottelius)
	* Allow objects to be redefined (Nico Schottelius)

1.3.2: 2011-03-21
	* Add --source to __motd (Nico Schottelius)
	* Add --preseed to __package_apt (Nico Schottelius)
	* Include HTML documentation of manpages and publish them (Nico Schottelius)

1.3.1: 2011-03-21
	* Document: cdist-type-build-emulation (Nico Schottelius)
	* Document: cdist-type-emulator (Nico Schottelius)
	* Document: cdist-remote-explorer-run (Nico Schottelius)
	* Fix dependencies in cdist-code-run (Nico Schottelius)
	* Fix dependencies in cdist-manifest-run-all (Nico Schottelius)
	* Add --source to __issue and fix os check (Nico Schottelius)

1.3.0: 2011-03-20
	* Add support for local and remote code generation and execution (Nico Schottelius)
	* Bugfix: Remove obsolete $@ call in cdist-remote-explorer-run (Nico Schottelius)
	* Bugfix: Correct manpage for __removeline (broke manpage generation) (Nico Schottelius)

1.2.0: 2011-03-19
	* Added dependencies (see cdist-type(7)) (Nico Schottelius)
	* New type: __removeline (Daniel Roth)
	* New type: __group (Steven Armstrong)
	* New type: __user (Steven Armstrong)
	* Documentation: cdist-run-remote (Nico Schottelius)
	* Documentation: cdist-code-run-all (Nico Schottelius)
	* Documentation: cdist-object-gencode (Nico Schottelius)
	* Documentation: cdist-explorer-run-global (Nico Schottelius)
	* Documentation: cdist-manifest-run-init (Nico Schottelius)
	* Documentation: cdist-manifest-run-all (Nico Schottelius)
	* Documentation: cdist-object-gencode-all (Nico Schottelius)
	* Documentation: cdist-manifest-run (Nico Schottelius)

1.1.0: 2011-03-16
	* Replace type __file with __file, __directory, __link (Nico Schottelius)
	* Documentation: cdist-env (Nico Schottelius)
	* Documentation: cdist-config (Nico Schottelius)
	* Documentation: cdist-dir (Nico Schottelius)
	* Documentation: cdist-quickstart (Nico Schottelius)

1.0.4: 2011-03-15
	* New type: __motd (Nico Schottelius)
	* New type: __addifnosuchline (Daniel Roth)
	* New type: __user (Nico Schottelius)
	* Document type: __issue (Nico Schottelius)
	* Document type: __package (Nico Schottelius)
	* Document type: __package_pacman (Nico Schottelius)
	* Document type: __package_apt (Nico Schottelius)
	* New parameter for __file: --owner and --group (Nico Schottelius)

1.0.3: 2011-03-11
	* Update regexp used for sane characters (Nico Schottelius)
	* Allow types without parameters (Nico Schottelius)
	* Allow type to be singleton (Nico Schottelius)
	* Type __file learned --type symlink (Nico Schottelius)

1.0.2: 2011-03-09
	* Add manpages: cdist-type, cdist-type__file, cdist-reference, cdist-explorer (Nico Schottelius)
	* Make doc/man/ usable as MANPATH entry (Nico Schottelius)

1.0.1: 2011-03-08
	* Added cdist-type-template including manpage (Nico Schottelius)
	* Fix manpage building (Nico Schottelius)
	* Add new manpages: cdist-stages, cdist-bin-transfer (Nico Schottelius)

1.0.0: 2011-03-07
	* Initial release (Nico Schottelius)<|MERGE_RESOLUTION|>--- conflicted
+++ resolved
@@ -1,13 +1,10 @@
 Changelog
 ---------
 next:
-<<<<<<< HEAD
 	* Core: Add -j, --jobs option for parallel execution and add parallel support for global explorers (Darko Poljak)
-=======
 	* Core: Add derived env vars for target hostname and fqdn (Darko Poljak)
 	* New type: __keyboard: Set keyboard layout (Carlos Ortigoza)
 	* Documentation: Re-license types' man pages to GPLV3+ (Dmitry Bogatov,	Darko Poljak)
->>>>>>> b1e120f2
 	* New type __filesystem: manage filesystems on devices (Daniel Heule)
 	* New type: __locale_system (Steven Armstrong, Carlos Ortigoza, Nico Schottelius)
 	* New type: __sysctl (Steven Armstrong)
