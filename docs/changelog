Changelog
---------

next:
	* Type __golang_from_vendor: Install golang from https://golang.org/dl/ (Kamila Součková)
	* Type __go_get: Install go packages using go get (Kamila Součková)
	* Explorer kernel_name: uname -s (Kamila Součková)
	* Type __sysctl: Add devuan support (Nico Schottelius)
<<<<<<< HEAD
	* Type __start_on_boot: Add devuan support (Nico Schottelius)
=======
	* Core: Shorten ssh control path (Darko Poljak)
	* Type __consul: Add new version and add http check (Kamila Součková)
	* New types: __daemontools and __daemontools_service (Kamila Součková)
	* New types: __prometheus_server and __prometheus_alertmanager (Kamila Součková)
>>>>>>> 4c9863cc

4.4.2: 2017-03-08
	* Core: Fix suppression of manifests' outputs (Darko Poljak)
	* Type __user_groups: Support FreeBSD (Andres Erbsen)
	* Type __cron: Fix filter for new cron on sles12 sp2 (Daniel Heule)
	* Type __docker: Support absent state (Dominique Roux)
	* Type __docker_compose: Support absent state (Dominique Roux)
	* New type: __hosts (Dmitry Bogatov)
	* New type: __dot_file (Dmitry Bogatov)

4.4.1: 2016-12-17
	* Documentation: Update docs for types that used man.rst as symbolic links (Darko Poljak)
	* Type __cron: Remove '# marker' for raw_command due to cron security (Daniel Heule)
	* New type: __docker_compose (Dominique Roux)
	* Type __apt_mark: Check supported apt version and if package is installed (Ander Punnar)
	* New type: __docker (Steven Armstrong)
	* New type: __package_dpkg (Tomas Pospisek)

4.4.0: 2016-12-03
	* Core: Deprecate -d option and make -v option log level counter (Darko	Poljak)
	* New type: __postgres_extension (Tomas Pospisek)
	* Core, types: Support IPv6 (Darko Poljak)
	* Type __consul: Add source and cksum files for Consul 0.7.0 and 0.7.1 (Carlos Ortigoza)
	* Type __user: FreeBSD fix (Kamila Souckova)
	* New type: __apt_mark (Ander Punnar)
	* Type __package_upgrade_all: Do not dist-upgrade by default, add apt-clean and apt-dist-upgrade options  (Ander Punnar)
	* Core: Correct target_host var in code.py (Darko Poljak)
	* All: Merge install feature from 4.0-pre-not-stable (Darko Poljak)

4.3.2: 2016-10-13
	* Documentation: Update no longer existing links (Simon Walter)
	* Core: Add warning message for faulty dependencies case (Darko Poljak)
	* Explorer os_version: Use /etc/os-release instead of /etc/SuSE-release	(Daniel Heule)
	* Type __package: Call __package_pkg_openbsd on openbsd (Andres Erbsen)
	* Type __package_pkg_openbsd: Support --version (Andres Erbsen)
	* Type __hostname: Support openbsd (Andres Erbsen)
	* New type: __firewalld_start: start/stop firewalld and/or enable/disable start on boot (Darko Poljak)
	* Bugfix __consul_agent: Config option was misnamed 'syslog' instead of	'enable_syslog' (Steven Armstrong)

4.3.1: 2016-08-22
	* Documentation: Spelling fixes (Darko Poljak)
	* Type __filesystem: Spelling fixes (Dmitry Bogatov)
	* Core: Add target_host file to cache since cache dir name can be hash (Darko Poljak)
	* Core: Improve hostfile: support comments, skip empty lines (Darko Poljak)

4.3.0: 2016-08-19
	* Documentation: Add Parallelization chapter (Darko Poljak)
	* Core: Add -b, --enable-beta option for enabling beta functionalities (Darko Poljak)
	* Core: Add -j, --jobs option for parallel execution and add parallel support for global explorers (currently in beta) (Darko Poljak)
	* Core: Add derived env vars for target hostname and fqdn (Darko Poljak)
	* New type: __keyboard: Set keyboard layout (Carlos Ortigoza)
	* Documentation: Re-license types' man pages to GPLV3+ (Dmitry Bogatov,	Darko Poljak)
	* New type __filesystem: manage filesystems on devices (Daniel Heule)
	* New type: __locale_system (Steven Armstrong, Carlos Ortigoza, Nico Schottelius)
	* New type: __sysctl (Steven Armstrong)

4.2.2: 2016-07-26
	* Core: Fix ssh ControlPath socket file error (Darko Poljak)
	* Documentation: Update cdist man page and cdist-references (Darko Poljak)
	* Documentation: Change cdist and cdist-type__pyvenv man page licenses to GPLv3+ (Darko Poljak)
	* Documentation: Add FILES to cdist man page (Darko Poljak)

4.2.1: 2016-07-18
	* Build: Fix signed release (Darko Poljak)
	* Build: Fix building docs (Darko Poljak)
	* Documentation: Fix man pages (Dmitry Bogatov)
	* Documentation: Fix spellings (Dmitry Bogatov)

4.2.0: 2016-07-16
	* Build: Make github signed release (Darko Poljak)
	* Core: Fix hostdir: use hash instead of target host (Steven Armstrong)
	* Core: pep8 (Darko Poljak)
	* Documentation: Restructure and fix and improve docs and manpages (Darko Poljak)
	* Core: Add files directory for static files (Darko Poljak)
	* Custom: Add bash and zsh completions (Darko Poljak)
	* Core: Improve error reporting for local and remote run command (Darko Poljak)
	* New type: __jail_freebsd9: Handle jail management on FreeBSD <= 9.X (Jake Guffey)
	* New type: __jail_freebsd10: Handle jail management on FreeBSD >= 10.0 (Jake Guffey)
	* Type __jail: Dynamically select the correct jail subtype based on target host OS (Jake Guffey)
	* Explorer __machine_type: add openvz and lxc
	* Explorer __os __os_version: add scientific
	* Type various: add scientific
	* Explorer __machine_type: add virtualbox (Stu Zhao)

4.1.0: 2016-05-27
	* Documentation: Migrate to reStructuredText format and sphinx (Darko Poljak)
	* Core: Add -f option to read additional hosts from file/stdin (Darko Poljak)
	* Type __apt_key: Use pool.sks-keyservers.net as keyserver (Steven Armstrong)

4.0.0: 2016-05-04
	* Core: Fix bug with parallel hosts operation when output path is specifed (Darko Poljak)
	* Type __package_pip: Add support for running as specified user (useful for pip in venv) (Darko Poljak)
	* New type: __pyvenv: Manage python virtualenv (Darko Poljak)
	* Core: Add CDIST_REMOTE_COPY/EXEC env variables and multiplexing options for default scp/ssh (Darko Poljak)
	* Types: Remove bashisms in scripts (Darko Poljak)
	* Core: Fix bug in remote command with environment (Darko Poljak)
	* Core: Fix bug in local code execution (Darko Poljak)
	* Documentation: Fix spelling in manual pages (Dmitry Bogatov)
	* New type: __pacman_conf: Manage pacman.conf (Dominique Roux)
	* New type: __pacman_conf_integrate: cdist compatible pacman.conf (Dominique Roux)
	* Type __consul: Do not install unused package unzip (Steven Armstrong)
	* Type __consul: Add source & cksum for 0.5.2 (Steven Armstrong)
	* Core: Support object ids '.cdist' (Nico Schottelius)
	* Type __apt_norecommends: Also setup autoremove options (Dmitry Bogatov)
	* Type __user_groups: Add NetBSD support (Jonathan A. Kollasch)
	* Type __timezone: Add NetBSD support (Jonathan A. Kollasch)
	* Type __ccollect_source: Add NetBSD support (Jonathan A. Kollasch)
	* Type __directory: Add NetBSD support (Jonathan A. Kollasch)
	* Type __file: Add NetBSD support (Jonathan A. Kollasch)
	* Type __group: Add NetBSD support (Jonathan A. Kollasch)
	* Type __consul: Add new consul versions (Nico Schottelius)
	* Type __apt_ppa: Do not install legacy package python-software-properties (Steven Armstrong)

3.1.13: 2015-05-16
	* Type __block: Fix support for non stdin blocks (Dominique Roux)
	* Type __consul: Install package unzip (Nico Schottelius)
	* Type __consul: Add source & cksum for 0.5.1 (Nico Schottelius)
	* Type __consul_agent: Use systemd for Debian 8 (Nico Schottelius)
	* Type __firewalld_rule: Ensure firewalld package is present (David Hürlimann)
	* Type __locale: Support CentOS (David Hürlimann)
	* Type __staged_file: Fix comparison operator (Nico Schottelius)
	* Type __user_groups: Support old Linux versions (Daniel Heule)

3.1.12: 2015-03-19
	* Core: Support object ids '.cdist' (Nico Schottelius)
	* New type: __firewalld_rule (Nico Schottelius)
	* Type __consul_agent: add support for acl options (Steven Armstrong)
	* Type __consul_agent: add support for Debian (Nico Schottelius)
	* Type __package_apt: Use default parameters (Antoine Catton)
	* Type __package_luarocks: Use default parameters (Antoine Catton)
	* Type __package_opkg: Use default parameters (Antoine Catton)
	* Type __package_pacman: Use default parameters (Antoine Catton)
	* Type __package_pip: Use default parameters (Antoine Catton)
	* Type __package_pkg_freebsd: Use default parameters (Antoine Catton)
	* Type __package_pkg_openbsd: Use default parameters (Antoine Catton)
	* Type __package_pkgng_openbsd: Use default parameters (Antoine Catton)

3.1.11: 2015-02-27
	* New type: __staged_file: Manage staged files (Steven Armstrong)
	* New type: __config_file: Manage configuration files and run code on change (Steven Armstrong)
	* New type: __consul: install consul (Steven Armstrong)
	* New type: __consul_agent: manage the consul agent (Steven Armstrong)
	* New type: __consul_check: manages consul checks (Steven Armstrong)
	* New type: __consul_reload: reload consul (Steven Armstrong)
	* New type: __consul_service: manages consul services (Steven Armstrong)
	* New type: __consul_template: manage the consul-template service (Steven Armstrong)
	* New type: __consul_template_template: manage consul-template templates (Steven Armstrong)
	* New type: __consul_watch_checks: manages consul checks watches (Steven Armstrong)
	* New type: __consul_watch_event: manages consul event watches (Steven Armstrong)
	* New type: __consul_watch_key: manages consul key watches (Steven Armstrong)
	* New type: __consul_watch_keyprefix: manages consul keyprefix watches (Steven Armstrong)
	* New type: __consul_watch_nodes: manages consul nodes watches (Steven Armstrong)
	* New type: __consul_watch_service: manages consul service watches (Steven Armstrong)
	* New type: __consul_watch_services: manages consul services watches (Steven Armstrong)
	* New Type: __rsync (Nico Schottelius)
	* Type __start_on_boot: Support Ubuntu upstart (Nico Schottelius)
	* Type __timezone: Added support for FreeBSD (Christian Kruse)

3.1.10: 2015-02-10
	* Core: Fix too many open files bug (#343)
	* Type __ssh_authorized_keys: Remove unneeded explorer (Steven Armstrong)
	* Type __ssh_authorized_keys: Fix empty output bug of entry explorer (Steven Armstrong)
	* Type __package_apt: Add support for --target-release (Nico Schottelius)
	* Type __locale: Add support for Ubuntu (Nico Schottelius)
	* Type __group: Rewrite (Steven Armstrong)
	* Documentation: Fix typo in maintainer file (Stephan Kulla)

3.1.9: 2014-10-17
	* Type __package_emerge: Fix handling of slotted packages (Daniel Heule)
	* Type __package_apt: Use --force-confdef (Ricardo Catalinas Jiménez)
	* Type __package_update_index: Decrease verbosity (Ricardo Catalinas Jiménez)
	* Type __package_upgrade_all: Decrease verbosity (Ricardo Catalinas Jiménez)

3.1.8: 2014-10-01
	* New Type: __package_update_index (Ricardo Catalinas Jiménez)
	* New Type: __package_upgrade_all  (Ricardo Catalinas Jiménez)

3.1.7: 2014-09-29
	* Type __cdistmarker: Fix typo (Ricardo Catalinas Jiménez)
	* Core: Bugfix: Export messaging to manifests (Ricardo Catalinas Jiménez)
	* Explorer cpu_cores, cpu_sockets, memory: Add Mac OS X support (Manuel Hutter)
	* Type __ssh_authorized_keys: Ensure keys are correctly added (Steven Armstrong)
	* New Type: __ssh_authorized_key (Steven Armstrong)
	* New Type: __package_pkgng_freebsd (Jake Guffey)

3.1.6: 2014-08-18
	* New Type: __ssh_dot_ssh (Nico Schottelius)
	* Type __package_yum: Support retrieving package via URL (Nico Schottelius)
	* Type __hostname: Support SuSE and have CentOS use sysconfig value (Nico Schottelius)
	* Type __locale: Support SuSE (Nico Schottelius)
	* Type __locale: Support Archlinux (Nico Schottelius)
	* Type __timezone: Support SuSE (Nico Schottelius)
	* Type __file: Support MacOS X (Manuel Hutter)
	* Type __iptables_apply: Add "reset" to init.d script of iptables (Nico Schottelius)
	* Type __ssh_authorized_key: Use new type __ssh_dot_ssh (Nico Schottelius)
	* Type __zypper_repo: Bugfix for pattern matching (Daniel Heule)

3.1.5: 2014-05-05
	* Type __zypper_repo: Automatically import gpg keys (Daniel Heule)
	* Type __zypper_service: Automatically import gpg keys (Daniel Heule)

3.1.4: 2014-05-04
	* Core: Ensure all created files end in \n (Steven Armstrong)
	* Documentation: Cleanup up, added HTML links (Tomas Pospisek)
	* Explorer interfaces: Remove test output (Daniel Heule)
	* Type __jail: Add messaging support (Jake Guffey)

3.1.3: 2014-04-29
	* New Type: __yum_repo (Steven Armstrong)
	* Type __hostname: Add support for CentOS (Nico Schottelius)

3.1.2: 2014-04-12
	* Documentation: Add missing environment variables to reference (Nico Schottelius)
	* Type __qemu_img: size is optional, if state is not present (Nico Schottelius)
	* Type __key_value: Rewrite using awk (Daniel Heule)
	* New Type: __dog_vdi (Nico Schottelius)

3.1.1: 2014-03-26
	* Core: Make __object and __object_id available to code (Daniel Heule)
	* New explorer: cpu_cores (Daniel Heule/Thomas Oettli)
	* New explorer: cpu_sockets (Daniel Heule/Thomas Oettli)
	* New explorer: machine_type (Daniel Heule/Thomas Oettli)
	* New explorer: memory (Daniel Heule/Thomas Oettli)
	* Type __jail: Fix parameter names in explorer (Jake Guffey)
	* Type __line: Ensure permissions are kept (Steven Armstrong)
	* Type __link: Do not create link in directory, if link exists (Steven Armstrong)
	* Type __package_pkg_openbsd: Improve error handling (og)

3.1.0: 2014-03-19
	* New Type: __rbenv (Nico Schottelius)
	* Type __file: Enhance OpenBSD Support (og)
	* Type __git: Pass onwer/group/mode values to __directory (Nico Schottelius)
	* Type __iptable_rule: Fix example documentation (Antoine Catton)
	* Type __key_value: Add messaging support (Nico Schottelius)
	* Type __package_pkg_openbsd: Allow to change PKG_PATH (og)
	* Type __ssh_authorized_keys: Allow managing existing keys (Steven Armstrong)
	* Type __user: Enhance OpenBSD Support (og)

3.0.9: 2014-02-14
	* Core: Ignore order dependencies if override is set (Daniel Heule)
	* Core: Improve Mac OS X support for unit tests (Steven Armstrong)
	* Type __locale: Error out in case of unsupported OS (Nico Schottelius)
	* Type __jail: Use default parameters for state (Daniel Heule)
	* Type __pf_ruleset: Use default parameters for state (Daniel Heule)
	* Type __postgres_database: Use default parameters for state (Daniel Heule)
	* Type __postgres_role: Use default parameters for state (Daniel Heule)
	* Type __rvm: Use default parameters for state (Daniel Heule)
	* Type __rvm_gem: Use default parameters for state (Daniel Heule)
	* Type __rvm_gemset: Use default parameters for state (Daniel Heule)
	* Type __rvm_ruby: Use default parameters for state (Daniel Heule)

3.0.8: 2014-02-11
	* Core: Enhance object id verification (Daniel Heule)
	* Core: Add unit tests for dependencies based on execution order (Daniel Heule)
	* Core: Add unit tests for dry run (Daniel Heule)

3.0.7: 2014-02-08
	* Core: Allow dependencies to be created based execution order (Daniel Heule)
	* Core: Add tests for override (Daniel Heule)

3.0.6: 2014-02-06
	* New Type: __apt_key (Steven Armstrong)
	* New Type: __apt_key_uri (Steven Armstrong)
	* New Type: __apt_norecommends (Steven Armstrong)
	* New Type: __apt_source (Steven Armstrong)
	* New Type: __ccollect_source (Nico Schottelius)
	* Type __git: Use default parameters (Daniel Heule)
	* Type __jail: Use default parameters (Daniel Heule)
	* Type __package_yum: Use default parameters (Daniel Heule)
	* Type __package_zypper: Use default parameters (Daniel Heule)
	* Type __user_groups: Use default parameters (Daniel Heule)

3.0.5: 2014-02-05
	* Core: Introduce override concept (Daniel Heule)
	* Type __process: Make --state absent work (Steven Armstrong)
	* Documentation: Update documentation for environment variables (Nico Schottelius)

3.0.4: 2014-01-29
	* Core: Ignore install types in config mode (Nico Schottelius)
	* Documentation: Update reference (files path in object space) (Nico Schottelius)
	* Documentation: Update best practise: Replaces templates/ with files/ (Nico Schottelius)
	* Type __apt_ppa: Install required software (Steven Armstrong)
	* Type __debconf_set_selections: Support --file - to read from stdin (Nico Schottelius)
	* Type __jail: Fix jaildir parameter handling (Jake Guffey)

3.0.3: 2014-01-22
	* Core: Enhance error message when requirement is missing object id (Nico Schottelius)
	* Core: Add environment variable to select shell for executing scripts (Daniel Heule)
	* Explorer hostname: Return host name by using uname -n (Nico Schottelius)
	* New Type: __hostname (Steven Armstrong)
	* Type __cdist: Use default paremeters (Daniel Heule)
	* Type __key_value: Use default paremeters (Daniel Heule)
	* Type __line: Use printf instead of echo for printing user input (Nico Schottelius)
	* Type __qemu_img: Use default paremeters (Daniel Heule)
	* Type __zypper_repo: Use default paremeters (Daniel Heule)
	* Type __zypper_service: Use default paremeters (Daniel Heule)

3.0.2: 2014-01-19
	* Documentation: Document all messages sent by types (Daniel Heule)
	* New Type: __block (Steven Armstrong)
	* New Type: __mount (Steven Armstrong)
	* Type __cron: Replace existing entry when changing it (Daniel Heule)
	* Type __ssh_authorized_keys: Use new type __block (Steven Armstrong)

3.0.1: 2014-01-14
	* Core: Copy only files, not directories (Steven Armstrong)
	* Core: Allow hostnames to start with / (Nico Schottelius)
	* Type __line: Remove unnecessary backslash escape (Nico Schottelius)
	* Type __directory: Add messaging support (Daniel Heule)
	* Type __directory: Do not generate code if mode is 0xxx (Daniel Heule)
	* Type __package: Fix typo in optional parameter ptype (Daniel Heule)
	* Type __start_on_boot: Fix for SuSE's chkconfig (Daniel Heule)

3.0.0: 2013-12-24
	* Core: Added messaging support (Nico Schottelius)
	* Core: Removed unused "changed" attribute of objects  (Nico Schottelius)
	* Core: Support default values for multiple parameters (Steven Armstrong)
	* Core: Ensure Object Parameter file contains \n (Steven Armstrong)
	* New Type: __zypper_repo (Daniel Heule)
	* New Type: __zypper_service (Daniel Heule)
	* New Type: __package_emerge (Daniel Heule)
	* New Type: __package_emerge_dependencies (Daniel Heule)
	* Type __cron: Add support for raw lines (Daniel Heule)
	* Type __cron: Suppress stderr output from crontab (Daniel Heule)
	* Type __cron: Fix quoting issue (Daniel Heule)
	* Type __file: Do not generate code if mode is 0xxx (Nico Schottelius)
	* Type __iptables_rule: Use default parameter (Nico Schottelius)
	* Type __key_value: Fix quoting issue (Steven Armstrong)
	* Type __package: Use state --present by default (Steven Armstrong)
	* Type __package_zypper: Support non packages as well (Daniel Heule)
	* Type __package_zypper: Support package versions (Daniel Heule)
	* Type __postfix_*: Depend on __postfix Type (Steven Armstrong)
	* Type __postfix_postconf: Enable support for SuSE (Daniel Heule)
	* Type __postfix: Enable support for SuSE (Daniel Heule)
	* Type __start_on_boot: Use default parameter state (Nico Schottelius)
	* Type __start_on_boot: Add support for gentoo (Daniel Heule)
	* Type __user: Add support for state parameter (Daniel Heule)
	* Type __user: Add support for system users (Daniel Heule)
	* Type __user: Add messaging support (Steven Armstrong)
	* Type __zypper_service: Support older SuSE releases (Daniel Heule)

2.3.7: 2013-12-02
	* Type __file: Secure the file transfer by using mktemp (Steven Armstrong)
	* Type __file: Only remove file when state is absent (Steven Armstrong)
	* Type __link: Only remove link when state is absent (Steven Armstrong)
	* Type __directory: Only remove directory when state is absent (Steven Armstrong)
	* Type __directory: Fix newly introduced quoting issue (Nico Schottelius)
	* Type __package_zypper: Fix explorer and parameter issue (Daniel Heule)
	* Core: Fix backtrace when cache cannot be deleted (Nico Schottelius)

2.3.6: 2013-11-25
	* New Type: __locale (Nico Schottelius)
	* Type __line: Ensure special characters are not interpreted (Nico Schottelius)

2.3.5: 2013-10-10
	* Core: Unit test fix for remote_copy (Steven Armstrong)
	* Documentation: Updated manpages of __package and __file (Alex Greif)
	* Documentation: Add more examples to cdist-manifest (Dan Levin)
	* Type __package_apt: Do not install recommends by default (Nico Schottelius)

2.3.4: 2013-10-03
	* Core: Add missing bits to support dry run (Steven Armstrong)
	* Core: Make unit test remote copy more compatible with scp (Steven Armstrong)
	* New Type: __postfix (Steven Armstrong)
	* New Type: __postfix_master (Steven Armstrong)
	* New Type: __postfix_postconf (Steven Armstrong)
	* New Type: __postfix_postmap (Steven Armstrong)
	* New Type: __postfix_reload (Steven Armstrong)
	* Type __line: Ensure regex does not contain /
	* Type __ssh_authorized_keys: Bugfix: Preserve ownership (Steven Armstrong)

2.3.3: 2013-09-09
	* Core: Add support for default values of optional parameters (Steven Armstrong)
	* Type __start_on_boot: Bugfix for systemd (Steven Armstrong)

2.3.2: 2013-09-05
	* Build: Ensure tests don't change attributes of non-test files (Nico Schottelius)
	* Core: Fix typo in argument parser (Nico Schottelius)
	* Core: Code cleanup: Remove old install code (Steven Armstrong)
	* Core: Improve error message when using non-existing type in requirement (Nico Schottelius)
	* New Type: __iptables_rule (Nico Schottelius)
	* New Type: __iptables_apply (Nico Schottelius)
	* Type __cdist: Also create home directory (Nico Schottelius)
	* Type __cdist: Add support for --shell parameter (Nico Schottelius)
	* Type __motd: Regenerate motd on Debian and Ubuntu (Nico Schottelius)

2.3.1: 2013-08-28
	* Core: Support relative paths for configuration directories (Nico Schottelius)
	* Core: Code cleanup (removed context class, added log class) (Nico Schottelius)
	* Documentation: Add more best practises (Nico Schottelius)
	* Documentation: Add troubleshooting chapter (Nico Schottelius)
	* Type __key_value: Fix quoting problem (Steven Armstrong)

2.3.0: 2013-08-12
	* Core: Added support for cdist shell (Nico Schottelius)
	* Documentation: Improved some manpages (Nico Schottelius)

2.2.0: 2013-07-12
	* Build: Cleanup the Makefile (Nico Schottelius)
	* Type __package_opkg: Use shortcut version (Nico Schottelius)
	* Core: Remove old pseudo object id "singleton" (Steven Armstrong)

2.1.2: 2013-07-09
	* Build: Change clean-dist target to "distclean" (Nico Schottelius)
	* Build: Moved a lot of build logic into Makefile for dependency resolution
	* Core: Make global explorers available to initial manifest (Arkaitz Jimenez)
	* Core: Change execution order to run object as one unit (Nico Schottelius)
	* Documentation: Improved documentation (Tomáš Pospíšek)
	* New Remote Example: Add support for sudo operations (Chase James)
	* New Type: __update_alternatives (Nico Schottelius)
	* New Type: __cdist (Nico Schottelius)
	* Type __apt_ppa: Fix comparison operator (Tyler Akins)
	* Type __start_on_boot: Archlinux changed to use systemd - adapt type (Nico Schottelius)
	* Type __git: Missing quotes added (Chase James)
	* Type __postgres_database: Make state parameter optional (Chase James)
	* Type __postgres_role: Make state parameter optional, fix password bug (Chase James)
	* Type __process: Make state parameter optional (Nico Schottelius)
	* Type __cron: Simplyfied and syntax change (Nico Schottelius)

2.1.1: 2013-04-08
	* Core: Use dynamic dependency resolver to allow indirect self dependencies (Nico Schottelius)
	* Core: Remove umask call - protect /var/lib/cdist only (Arkaitz Jimenez)
	* Explorer os: Added Slackware support (Eivind Uggedal)
	* Type __git: Support mode and fix owner/group settings (contradict)
	* Type __jail: State absent should implies stopped (Jake Guffey)
	* Type __directory: Make stat call compatible with FreeBSD (Jake Guffey)
	* Type __cron: Allow crontab without entries (Arkaitz Jimenez)
	* Type __user: Add support for creating user home (Arkaitz Jimenez)

2.1.0: 2012-12-09
	* Core: Ensure global explorers are executable (Nico Schottelius)
	* Core: Ensure type explorers are executable (Steven Armstrong)
	* New Type: __git (Nico Schottelius)
	* New Type: __ssh_authorized_keys (Steven Armstrong)
	* New Type: __user_groups (Steven Armstrong)
	* Type __rvm_gemset: Change parameter "default" to be boolean (Nico Schottelius)
	* Type __user: Remove --groups support (now provided by __user_groups)
	* Type __apt_ppa: Bugfix: Installeded ppa detection (Steven Armstrong)
	* Type __jail: Change optional parameter "started" to boolean "stopped" parameter,
		change optional parameter "devfs-enable" to boolean "devfs-disable" parameter and
		change optional parameter "onboot" to boolean. (Nico Schottelius)
	* Type __package_pip: Bugfix: Installeded the package, not pyro (Nico Schottelius)
	* Remove Type __ssh_authorized_key: Superseeded by __ssh_authorized_keys (Nico Schottelius)
	* Support for CDIST_PATH (Steven Armstrong)

2.1.0pre8: 2012-11-15
	* Type cleanup: __apt_ppa, __apt_ppa_update_index, __file,
		__ssh_authorized_key, __timezone, all install types (Steven Armstrong)
	* Types: Remove all parameter changing code (Nico Schottelius)
	* Type __rvm_ruby: Change parameter "default" to be boolean (Nico Schottelius)
	* Documentation: Web documentation clean up (Nico Schottelius)

2.1.0pre7: 2012-11-07
	* Core: All unit tests restored back to working (Nico Schottelius)
	* Core: Print error message when missing the initial manifest (Nico Schottelius)

2.1.0pre6: 2012-11-05
	* New Example: Turn remote calls into local calls (used for unittesting) (Nico Schottelius)
	* Core: Export PYTHONPATH, it's also needed by emulator (Nico Schottelius)
	* Bugfix Type __rvm_ruby: Add clean package dependencies (Nico Schottelius)
	* Bugfix Type __rvm_gem: Run rvm as user, not as root (Nico Schottelius)
	* Cleanup Type __rvm, __rvm_gemset: Use shortcut version (Nico Schottelius)
	* Bugfix __rvm_gemset: Correctly check for gemsets (Nico Schottelius)
	* Cleanup Type __postgres_database,  __postgres_role: Reference each other
		in documentation (Nico Schottelius)
	* Cleanp Type __postgres_role: Use boolean parameters where appropriate (Nico Schottelius)
	* Cleanp Type __postgres_role: Use shortcut version (Nico Schottelius)

2.1.0pre5: 2012-11-01
	* Core: First round of tests updated to work with multiple configuration directories (Nico Schottelius)

2.1.0pre4: 2012-10-31
	* Dist: PyPi: Moved cdist.py to script/cdist to avoid double import (Nico Schottelius)
	* Core: Added support for multiple configuration directories (no documentation) (Nico Schottelius)

2.1.0pre3: 2012-10-30
	* Dist: PyPi: Types and explorer included as package data (Nico Schottelius)

2.1.0pre2: 2012-10-26
	* Dist: PyPi: Add conf/ directory to distribution (Nico Schottelius)
	* Dist: Initial support for archlinux packaging (Nico Schottelius)

2.1.0pre1: 2012-10-26
	* Core: Removed obsolete variable __self (Nico Schottelius)
	* Removed type __addifnosuchline (replaced by __line) (Nico Schottelius)
	* Removed type __removeline (replaced by __line) (Nico Schottelius)
	* Type __directory: Parameter --parents and --recursive are now boolean (Nico Schottelius)
	* Type __package_apt, __package_luarocks, __package_opkg,
		__package_pacman, __package_pkg_freebsd, __package_pkg_openbsd,
		__package_rubygem, __package_yum, __process:
			Parameter state accepts only "present" and "absent" (Nico Schottelius)
	* Dist: Initial support for pypi packaging (Nico Schottelius)

2.0.15: 2012-11-02
	* Core: Make variable __object_name available in type explorers (Steven Armtrong)
	* New Type: __qemu_img (Nico Schottelius)
	* New Type: __line (Nico Schottelius)
	* New Type: __pf_apply (Jake Guffey)
	* New Type: __pf_ruleset (Jake Guffey)
	* Bugfix Type: __rvm: Make type work if rvm is already installed (Nico Schottelius)

2.0.14: 2012-09-07
	* Bugfix Type: __jail: Use correct variable (Jake Guffey)
	* Change Type: __jail: Parameter jailbase now optional (Jake Guffey)
	* Bugfix Type: __user: Use passwd database on FreeBSD (Jake Guffey)
	* Bugfix Type: __start_on_boot: Do not change parameters (Nico Schottelius)
	* Feature __user: Added support for BSDs (Sébastien Gross)
	* Feature __group: Added support for FreeBSD (Jake Guffey)
	* New Type: __package_zypper (Nico Schottelius)
	* Feature Types: Initial Support for SuSE Linux (Nico Schottelius)

2.0.13: 2012-06-05
	* Bugfix __ssh_authorized_key: Ensure it sets proper group (contradict)
	* Bugfix __addifnosuchline: Fixed quotes/interpolation bug ("a  b" became "a b") (Nico Schottelius)
	* New Explorer: interfaces (Sébastien Gross)
	* Feature core: Support reading from stdin in types (Steven Armstrong)
	* Feature core: Support multiple parameters for types (Steven Armstrong)
	* Feature __file: Support reading from stdin with - syntax (Steven Armstrong)

2.0.12: 2012-05-29
	* Core: Correctly raise error on Python < 3.2 (Steven Armtrong)
	* Core: Add support for --remote-exec and --remote-copy parameters (Nico Schottelius)
	* Documentation: Debian Squeeze hints (Sébastien Gross)

2.0.11: 2012-05-23
	* Fix insecure file/directory creation: Use umask 077 (Nico Schottelius)

2.0.10: 2012-05-18
	* Cleanup __group: No getent gshadow in old Redhat, use groupmod -g
		(Matt Coddington)
	* Bugfix __package_yum: Missing cat (Nico Schottelius)
	* Bugfix __start_on_boot: Correctly use sed and quotes (Steven Armstrong)
	* Feature __file: Support for --state exists (Steven Armstrong)
	* Feature core: Make variable __manifest available to type manifests (Nico Schottelius)
	* Feature core: Correct parent dependency handling (Steven Armstrong)
	* Bugfix several types: Fix sed for FreeBSD (Istvan Beregszaszi)
	* New Type: __jail (Jake Guffey)
	* Change Type: __rvm*: --state present/absent not installed/remvoed (Evax Software)
	* Bugfix Type: __cron: Hide error output from crontab (Nico Schottelius)
	* Various smaller bugfixes (Chris Lamb)

2.0.9: 2012-03-12
	* Cleanup documentation: Fix environment variable list to be properly
		displayed (Giel van Schijndel)
	* Cleanup documentation: Some minor corrections
	* New Type: __package_opkg (Giel van Schijndel)
	* New Type: __package_pkg_freebsd (Jake Guffey)
	* New Type: __mysql_database (Benedikt Koeppel)
	* Feature __package: Support for OpenWRT (Giel van Schijndel)
	* Feature __start_on_boot: Support for OpenWRT (Giel van Schijndel)
	* Feature __start_on_boot: Support for Amazon Linux (Matt Coddington)
	* New Example: Use rsync to backup files (Matt Coddington)
	* Feature core: Exit non-zero, if configuration failed (Nico Schottelius)
	* Documentation: Describe how to do templating (Aurélien Bondis)

2.0.8: 2012-02-20
	* Bugfix core: Remove another nasty traceback when sending SIGINT (aka Ctrl-C) (Nico Schottelius)
	* Cleanup: Better hint to source of error (Nico Schottelius)
	* Cleanup: Do not output failing script, but path to script only (Nico Schottelius)
	* Cleanup: Remove support for __debug variable in manifests (Type != Core
		debugging) (Nico Schottelius)
	* Cleanup: Change __package_* to support absent/present (default state
		name now). The values removed/installed will be removed in cdist 2.1. (Nico Schottelius)
	* Cleanup: Change __process to support absent/present (default state
		name now). The values running/stopped will be removed in cdist 2.1. (Nico Schottelius)
	* Feature Core: Support boolean parameters (Steven Armstrong)

2.0.7: 2012-02-13
	* Bugfix __file: Use chmod after chown/chgrp (Matt Coddington)
	* Bugfix __user: Correct shadow field in explorer (Matt Coddington)
	* Bugfix __link: Properly handle existing links (Steven Armstrong)
	* Bugfix __key_value: More robust implementation (Steven Armstrong)
	* Bugfix __user: Fix for changing a user's group by name (Matt Coddington)
	* New Type: __package_pip (Nico Schottelius)
	* Bugfix/Cleanup: Correctly allow Object ID to start and end with /, but
		not contain //. (Nico Schottelius)

2.0.6: 2012-01-28
	* Bugfix __apt_ppa:
		Also remove the [ppa-name].list file, if empty. (Tim Kersten)
	* Bugfix __group:
		Referenced wrong variable name (Matt Coddington)
	* Feature __package_apt:
		Initial support for virtual packages (Evax Software)
	* Feature Core: Added new dependency resolver (Steven Armstrong)
	* Feature Explorer, __package_yum: Support Amazon Linux (Matt Coddington)
	* New Type: __rvm (Evax Software)
	* New Type: __rvm_gem (Evax Software)
	* New Type: __rvm_gemset (Evax Software)
	* New Type: __rvm_ruby (Evax Software)

2.0.5: 2012-01-18
	* Bugfix __key_value: Use correct delimiters
		(Steven Armstrong, Daniel Maher)
	* Cleanup: Explicitly require Python >= 3.2 (do not fail implicitly) (Nico Schottelius)
	* Documentation: (Re)write of the tutorial (Nico Schottelius)
	* Feature: __addifnosuchline supports matching on
		regular expressions (Daniel Maher)
	* Feature: __directory, __file, __link:
		Add --state parameter (Steven Armstrong)
	* New Type: __package_luarocks (Christian G. Warden)
	* New Type: __cdistmarker (Daniel Maher)

2.0.4: 2011-11-18
	* Bugfix core: Remove traceback when sending SIGINT (aka Ctrl-C) (Nico Schottelius)
	* Bugfix core: Accept parameters with - in the name (Steven Armstrong)
	* Cleanup: __object_fq variable removed (never used) (Nico Schottelius)
	* Cleanup: Environment variable __self DEPRECATED, use __object_name instead (Nico Schottelius)
	* Cleanup: Environment variable __self scheduled for removal in cdist 2.1 (Nico Schottelius)
	* Documentation: Many examples for use of __remote_* (Steven Armstrong)
	* Feature: Automatically require all used objects (Steven Armstrong)
	* New Type: __cron (Steven Armstrong)

2.0.3: 2011-10-18
	* Improved logging, added --verbose, by more quiet by default
	* Bugfix __user: Correct quoting (Steven Armstrong)
	* Bugfix __addifnosuchline: Falsely exited (Nico Schottelius)
	* Bugfix requirements: Restore original require="" behaviour (Nico Schottelius)
	* Feature requirements: Check for broken object_ids and abort (Nico Schottelius)
	* Massive refactoring and unittesting introduced (Steven Armstrong)

2.0.2: 2011-09-27
	* Add support for detection of OpenWall Linux (Matthias Teege)
	* Add support for __debug variable in manifests (Nico Schottelius)
	* Bugfix core: Various issues with type emulator (Nico Schottelius)

2.0.1: 2011-09-23
	* Bugfix core: Always print source of error in case of exec errors (Nico Schottelius)
	* Bugfix core: Various smaller bugs in string concatenation (Nico Schottelius)
	* Feature: Add marker "changed" to changed objects (Nico Schottelius)

2.0.0: 2011-09-16
	* New Type: __package_rubygem (Chase Allen James)
	* __self replaced by __object_fq (Nico Schottelius)
	* Rewrote cdist in Python (Nico Schottelius)

1.7.1: 2011-07-26
	* Documentation: Add explorers to reference (Nico Schottelius)
	* Documentation: Typo cleanup (Derek Brost)
	* Type __key_value: Bugfix (Steven Armstrong)
	* New Type: __postgres_role (Steven Armstrong)
	* New Type: __postgres_database (Steven Armstrong)

1.7.0: 2011-05-10
	* Bugfix type __package_yum: Fix redhat support (Ramon Salvadó)
	* Improved type __package_yum: Add centos support (Ramon Salvadó)
	* New Type: __timezone (Ramon Salvadó)
	* Renamed explorer: hardware_type to machine (Nico Schottelius)
	* Core: Do not execute empty code fragments (Nico Schottelius)

1.6.2: 2011-04-19
	* Core: Introduce __cdist_tmp_base_dir (Nico Schottelius)
	* Core: Cleanup and enhance cdist-type-template (Nico Schottelius)
	* Core: cdist-mass-deploy: Report failed cdist-deploy-to instances (Nico Schottelius)
	* New Type: __ssh_authorized_key (Aurélien Bondis)

1.6.1: 2011-04-07
	* Improved logging: Show code responsible for abort (Nico Schottelius)
	* Improved logging: Consistently prefix with current object or core (Nico Schottelius)
	* Bugfix: Type __debconf_set_selections used wrong contens for selection (Nico Schottelius)
	* Bugfix: Don't fail, if cache directory is not existing (Nico Schottelius)
	* Bugfix: __user and __group exited non-zero if no change was necessary (Nico Schottelius)
	* New Explorer: hardware_type (Nico Schottelius)
	* New Type: __package_pkg_openbsd (Andi Brönnimann)
	* New Type: __autofs_map (Steven Armstrong)
	* New Type: __autofs_master (Steven Armstrong)

1.6.0: 2011-04-06
	* New Type: __package_yum (Nico Schottelius)
	* New type: __debconf_set_selections (Nico Schottelius)
	* New explorer: os_version (Nico Schottelius)
	* Bugfix: Type __group failed in case of __group NAME syntax (Nico Schottelius)
	* Bugfix: __package* types: consistently name --state removed instead of
		uninstalled or deinstalled (Nico Schottelius)
	* Type __package: Added Fedora support (Nico Schottelius)
	* Type __package_apt: Removed --preseed support (Nico Schottelius)
	* Explorer os gained Fedora support (Nico Schottelius)
	* Simplified types __user and __group (Nico Schottelius)
	* New helper binary: cdist-mass-deploy (Nico Schottelius)

1.5.0: 2011-04-01
	* Add basic cache functionality (Nico Schottelius)
	* New type: __process (Nico Schottelius)
	* Restructured execution: (Steven Armstrong)
		Orientate processing on objects, resolve dependencies and
		ensure correct execution order.
	* Documentation: Rewrite stages docs (Steven Armstrong)
	* Documentation: Remove legacy man pages (Steven Armstrong)

1.4.1: 2011-03-25
	* New type: __key_value (Steven Armstrong)
	* New type: __apt_ppa (Steven Armstrong)
	* Documentation: Manpage generation cleanup (Nico Schottelius)
	* Documentation: Manpage fix for __apt_ppa

1.4.0: 2011-03-24
	* Add --recursive to __directory (Nico Schottelius)
	* Move cdist generated stuff to .cdist of an object (Nico Schottelius)
	* Allow objects to be redefined (Nico Schottelius)

1.3.2: 2011-03-21
	* Add --source to __motd (Nico Schottelius)
	* Add --preseed to __package_apt (Nico Schottelius)
	* Include HTML documentation of manpages and publish them (Nico Schottelius)

1.3.1: 2011-03-21
	* Document: cdist-type-build-emulation (Nico Schottelius)
	* Document: cdist-type-emulator (Nico Schottelius)
	* Document: cdist-remote-explorer-run (Nico Schottelius)
	* Fix dependencies in cdist-code-run (Nico Schottelius)
	* Fix dependencies in cdist-manifest-run-all (Nico Schottelius)
	* Add --source to __issue and fix os check (Nico Schottelius)

1.3.0: 2011-03-20
	* Add support for local and remote code generation and execution (Nico Schottelius)
	* Bugfix: Remove obsolete $@ call in cdist-remote-explorer-run (Nico Schottelius)
	* Bugfix: Correct manpage for __removeline (broke manpage generation) (Nico Schottelius)

1.2.0: 2011-03-19
	* Added dependencies (see cdist-type(7)) (Nico Schottelius)
	* New type: __removeline (Daniel Roth)
	* New type: __group (Steven Armstrong)
	* New type: __user (Steven Armstrong)
	* Documentation: cdist-run-remote (Nico Schottelius)
	* Documentation: cdist-code-run-all (Nico Schottelius)
	* Documentation: cdist-object-gencode (Nico Schottelius)
	* Documentation: cdist-explorer-run-global (Nico Schottelius)
	* Documentation: cdist-manifest-run-init (Nico Schottelius)
	* Documentation: cdist-manifest-run-all (Nico Schottelius)
	* Documentation: cdist-object-gencode-all (Nico Schottelius)
	* Documentation: cdist-manifest-run (Nico Schottelius)

1.1.0: 2011-03-16
	* Replace type __file with __file, __directory, __link (Nico Schottelius)
	* Documentation: cdist-env (Nico Schottelius)
	* Documentation: cdist-config (Nico Schottelius)
	* Documentation: cdist-dir (Nico Schottelius)
	* Documentation: cdist-quickstart (Nico Schottelius)

1.0.4: 2011-03-15
	* New type: __motd (Nico Schottelius)
	* New type: __addifnosuchline (Daniel Roth)
	* New type: __user (Nico Schottelius)
	* Document type: __issue (Nico Schottelius)
	* Document type: __package (Nico Schottelius)
	* Document type: __package_pacman (Nico Schottelius)
	* Document type: __package_apt (Nico Schottelius)
	* New parameter for __file: --owner and --group (Nico Schottelius)

1.0.3: 2011-03-11
	* Update regexp used for sane characters (Nico Schottelius)
	* Allow types without parameters (Nico Schottelius)
	* Allow type to be singleton (Nico Schottelius)
	* Type __file learned --type symlink (Nico Schottelius)

1.0.2: 2011-03-09
	* Add manpages: cdist-type, cdist-type__file, cdist-reference, cdist-explorer (Nico Schottelius)
	* Make doc/man/ usable as MANPATH entry (Nico Schottelius)

1.0.1: 2011-03-08
	* Added cdist-type-template including manpage (Nico Schottelius)
	* Fix manpage building (Nico Schottelius)
	* Add new manpages: cdist-stages, cdist-bin-transfer (Nico Schottelius)

1.0.0: 2011-03-07
	* Initial release (Nico Schottelius)<|MERGE_RESOLUTION|>--- conflicted
+++ resolved
@@ -6,14 +6,11 @@
 	* Type __go_get: Install go packages using go get (Kamila Součková)
 	* Explorer kernel_name: uname -s (Kamila Součková)
 	* Type __sysctl: Add devuan support (Nico Schottelius)
-<<<<<<< HEAD
 	* Type __start_on_boot: Add devuan support (Nico Schottelius)
-=======
 	* Core: Shorten ssh control path (Darko Poljak)
 	* Type __consul: Add new version and add http check (Kamila Součková)
 	* New types: __daemontools and __daemontools_service (Kamila Součková)
 	* New types: __prometheus_server and __prometheus_alertmanager (Kamila Součková)
->>>>>>> 4c9863cc
 
 4.4.2: 2017-03-08
 	* Core: Fix suppression of manifests' outputs (Darko Poljak)
