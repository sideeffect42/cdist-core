Changelog
---------

next:
	* Build: Overcome bash CDPATH when building docs (Dmitry Bogatov)
	* Type __grafana_dashboard: Update distribution name, package signing key URI and repository URI (Dominique Roux)
<<<<<<< HEAD
	* Type __letsencrypt_cert: Add Devuan Beowulf support (Nico Schottelius)
=======
	* Type __docker: Add devuan support (Dominique Roux)
>>>>>>> 2f7dc5a6

5.1.2: 2019-06-21
	* Core: Add support for type parameters deprecation (Darko Poljak)
	* Type __acl: Rewrite and improve (Ander Punnar)

5.1.1: 2019-05-28
	* Type __apt_key: Use gpg key, fallback to deprecated apt-key (Ander Punnar)
	* Type __acl: Fix and improve (Ander Punnar)
	* Documentation: Document type stdin inside loop caveats (Darko Poljak)

5.1.0: 2019-05-22
	* Type __consul: Add alpine support (Nico Schottelius)
	* Type __consul: Add version 1.5.0 (Nico Schottelius)
	* Type __consul_agent: Add alpine support (Nico Schottelius)
	* New helper script: cdist-new-type (Steven Armstrong, Darko Poljak)
	* Core: Add support for deprecated type marker (Darko Poljak)

5.0.2: 2019-05-17
	* Type __package_apk: Fix @repo handling in explorer (Nico Schottelius)
	* Type __postfix: Add alpine support (Nico Schottelius)
	* Type __postfix_postconf: Add alpine support (Nico Schottelius)
	* Type __user: Add alpine support (Nico Schottelius)
	* Core: Set __cdist_dry_run env var (Ander Punnar)

5.0.1: 2019-05-09
	* Documentation: Add 'Perils of CDIST_ORDER_DEPENDENCY' sub-section (Darko Poljak)
	* Build: Clean and separate end user targets into Makefile and maintainer targets into build-helper (Darko Poljak)
	* Core: Update residual references to old cdist homepage (Darko Poljak)
	* Documentation: Update residual references to old cdist homepage and git source (Darko Poljak)
	* Type __cdist: Fix non working 'git://' protocol source (Darko Poljak)

5.0.0: 2019-05-05
	* Type __zypper_service: Fix spelling error in manpage (Dmitry Bogatov)
	* Explorer init: Add support for OpenBSD (sideeffect42)
	* Type __postgres_database: Run psql with -w (no-password) (sideeffect42)
	* Type __postgres_role: Run psql with -w (no-password) (sideeffect42)
	* Type __block: Quote prefix/suffix - fix when prefix/suffix contains quotes (sideeffect42)
	* Build: Update due to migration to code.ungleich.ch (Darko Poljak)
	* Documentation: Update due to migration to code.ungleich.ch (Darko Poljak)
	* Core: Detect and report dependency cycle as soon as possible (Darko Poljak)
	* Core, documentation: Release -j/--jobs option, i.e. make it non-beta (Darko Poljak)
	* Documentation: Update due to new cdist website (Darko Poljak)
	* Build: Update due to new cdist website (Darko Poljak)

4.11.1: 2019-04-22
	* Core: Improve explorer error reporting (Darko Poljak)
	* Type __directory: explorer stat: add support for Solaris (Ander Punnar)
	* Type __file: explorer stat: add support for Solaris (Ander Punnar)
	* Type __ssh_authorized_keys: Remove legacy code (Ander Punnar)
	* Explorer disks: Bugfix: do not break config in case of unsupported OS
	  which was introduced in 4.11.0, print message to stderr and empty disk list
	  to stdout instead (Darko Poljak)

4.11.0: 2019-04-20
	* Type __package: Add __package_apk support (Nico Schottelius)
	* Type __directory: Add alpine support (Nico Schottelius)
	* Type __file: Add alpine support (Nico Schottelius)
	* Type __hostname: Add alpine support (Nico Schottelius)
	* Type __locale: Add alpine support (Nico Schottelius)
	* Type __start_on_boot: Add alpine support (Nico Schottelius)
	* Type __timezone: Add alpine support (Nico Schottelius)
	* Type __start_on_boot: gentoo: check all runlevels in explorer (Nico Schottelius)
	* New type: __package_apk (Nico Schottelius)
	* Type __acl: Add support for ACL mask (Dimitrios Apostolou)
	* Core: Fix circular dependency for CDIST_ORDER_DEPENDENCY (Darko Poljak)
	* Type __acl: Improve the type (Ander Punnar)
	* Explorer interfaces: Simplify code, be more compatible (Ander Punnar)
	* Explorer disks: Remove assumable default/fallback, for now explicitly support only Linux and BSDs (Ander Punnar, Darko Poljak)

4.10.11: 2019-04-13
	* Core: Fix broken quiet mode (Darko Poljak)
	* Build: Add version.py into generated raw source archive (Darko Poljak)
	* Explorer disks: Fix detecting disks, fix/add support for BSDs (Ander Punnar)
	* Type __file: Fix stat explorer for BSDs (Ander Punnar)
	* Type __directory: Fix stat explorer for BSDs (Ander Punnar)

4.10.10: 2019-04-11
	* New types: __ufw and __ufw_rule (Mark Polyakov)
	* Type __link: Add messaging (Ander Punnar)
	* Debugging: Rename debug-dump.sh to cdist-dump (Darko Poljak)
	* Documentation: Add cdist-dump man page (Darko Poljak)

4.10.9: 2019-04-09
	* Type __ssh_authorized_keys: Properly handle multiple --option params (Steven Armstrong)
	* Debugging: Add debug dump helper script (Darko Poljak)
	* Type __file: Bugfix: fire onchange for present and exists states if no attribute is changed (Darko Poljak)

4.10.8: 2019-04-06
	* Type __clean_path: Fix list explorer exit code if path not directory or does not exist (Ander Punnar)
	* New type: __check_messages (Ander Punnar)

4.10.7: 2019-03-30
	* Build: Migrate from pep8 to pycodestyle (Darko Poljak)
	* Type __start_on_boot: Implement state absent for OpenBSD (Daniel Néri)
	* Explorers cpu_cores, disks: Add support for OpenBSD (Daniel Néri)
	* Type __staged_file: Use portable -p instead of --tmpdir for mktemp (Silas Silva)
	* Type __line: Add onchange parameter (Ander Punnar)
	* Type __file: Add onchange parameter (Ander Punnar)
	* New type: __clean_path (Ander Punnar)

4.10.6: 2019-02-15
	* Type __prometheus_alertmanager: Add startup flag (Dominique Roux)
	* Types __zypper_repo, __zypper_service: Re-add the use of echo in explorers (Daniel Heule)

4.10.5: 2018-12-21
	* Type __group: Fix/remove '--' from echo command (Dimitrios Apostolou)
	* New type: __ping (Olliver Schinagl)
	* Type __postgres_role: Fix broken syntax (Nico Schottelius, Darko Poljak)
	* Type __consul_agent: Add Debian 9 support (Jin-Guk Kwon)
	* Documentation: Fix broken links (Rage <OxR463>)
	* Type __docker: Add version parameter (Jonas Weber)
	* Type __sysctl: Refactor for better OS support (Takashi Yoshi)
	* Types __package_*: Add messaging upon installation/removal (Takashi Yoshi)
	* Type __package_pkg_openbsd: Reworked (Takashi Yoshi)

4.10.4: 2018-11-03
	* Core: Transfer all files of a directory at once instead of calling copy once per file (myeisha)
	* Core: Add timestamp (optional) to log messages (Darko Poljak)
	* Explorers and types: Fix shellcheck found problems and encountered bugs (Jonas Weber, Thomas Eckert, Darko Poljak)
	* Build: Add shellcheck makefile target and check when doing release (Darko Poljak)
	* Type __consul: Add newest versions (Dominique Roux)
	* Type __user: Remove annoying output, handle state param gracefully, add messages for removal (Thomas Eckert)
	* Core: Fix checking for conflicting parameters for multiple values parameters (Darko Poljak)
	* Documentation: Various fixes (Thomas Eckert)
	* Various types: Improve OpenBSD support (sideeffect42)

4.10.3: 2018-09-23
	* New global explorer: os_release (Ľubomír Kučera)
	* Type __docker: Update type, install docker CE (Ľubomír Kučera)
	* Type __package_apt: Write a message when a package is installed or removed; shellcheck (Jonas Weber)
	* Documentation: Add 'Dive into real world cdist' walkthrough chapter (Darko Poljak)
	* Core: Remove duplicate remote mkdir calls in explorer transfer (myeisha)

4.10.2: 2018-09-06
	* Type __letsencrypt_cert: Add support for devuan ascii (Darko Poljak)
	* Type __systemd_unit: Fix minor issues and add masking unit files support (Adam Dej)
	* Type __grafana_dashboard: Fix devuan ascii support (Dominique Roux)
	* Type __apt_source: Add nonparallel marker (Darko Poljak)
	* Type __package_update_index: Fix error when using OS not using apt (Stu Zhao)
	* Type __package_update_index: Support --maxage for type pacman (Stu Zhao)
	* Type __letsencrypt_cert: Fix explorers: check that certbot exists before using it (Darko Poljak)

4.10.1: 2018-06-21
	* Type __letsencrypt_cert: Fix temp file location and removal (Darko Poljak)
	* Type __line: Handle missing file in __line explorer gracefully (Jonas Weber)
	* Documentation: Add env vars usage idiom for writing types (Darko Poljak)

4.10.0: 2018-06-17
	* New type: __acl (Ander Punnar)
	* Core: Disable config parser interpolation (Darko Poljak)
	* Type __sysctl: Use sysctl.d location if exists (Darko Poljak)
	* Type __line: Rewrite and support --before and --after (Steven Armstrong)

4.9.1: 2018-05-30
	* New type: __install_coreos (Ľubomír Kučera)
	* Type __consul_agent: Add LSB init header (Nico Schottelius)
	* Type __package_yum: Fix explorer when name contains package name with exact version specified (Aleksandr Dinu)
	* Type __letsencrypt_cert: Use object id as domain if domain param is not specified (Darko Poljak)

4.9.0: 2018-05-17
	* Type __docker_stack: Use --with-registry-auth option (Ľubomír Kučera)
	* New type: __docker_config (Ľubomír Kučera)
	* New type: __docker_secret (Ľubomír Kučera)
	* Type __letsencrypt_cert: Rewritten; WARN: breaks backward compatibility (Ľubomír Kučera)
	* Core: Fix NameError: name 'cdist_object' is not defined (Darko Poljak)

4.8.4: 2018-04-20
	* Documentation, type manpages: Fix spelling (Dmitry Bogatov)
	* New explorer: is-freebsd-jail (Kamila Součková)
	* Types __hostname, __start_on_boot, __sysctl: Support FreeBSD (Kamila Součková)
	* Type __install_config: set environment variable to distinguish between
	  install-config and regular config (Steven Armstrong)
	* Core: Improve error reporting (Darko Poljak)

4.8.3: 2018-03-16
	* Type __key_value: Add onchange parameter (Kamila Součková)
	* Types __prometheus_server, __prometheus_alertmanager, __grafana_dashboard:
	  Work with packages instead of go get, remove __daemontools dependency and clean up (Kamila Součková)
	* Documentation: Fix manpage generation (Darko Poljak)
	* New type: __docker_swarm (Ľubomír Kučera)
	* New type: __docker_stack (Ľubomír Kučera)

4.8.2: 2018-03-10
	* Core: Fix quiet argument access for bare cdist command (Darko Poljak)

4.8.1: 2018-03-09
	* Type __consul: Add option for directly downloading on target host (Darko Poljak)
	* Core: Add -4 and -6 params to force IPv4, IPv6 addresses respectively (Darko Poljak)
	* Type __package_update_index: Fix messaging (Thomas Eckert)
	* Type __package_dpkg: Add state parameter and messaging (Thomas Eckert)
	* Core: Fix a case when HOME is set but empty (Darko Poljak)
	* Core: Fix non-existent manifest non graceful handling (Darko Poljak)
	* Core: Fix main and inventory parent argparse options (Darko Poljak)
	* Core: Fix lost error info with parallel jobs (option -j) (Darko Poljak)
	* Core: Fix determining beta value through configuration (Darko Poljak)
	* Core: Fix determining save_output_streams value through configuration (Darko Poljak)
	* Core: Support in-distribution config file (Darko Poljak)
	* New type: __apt_default_release (Matthijs Kooijman)
	* Type __file: Add pre-exists state (Matthijs Kooijman)
	* Type __grafana_dashboard: Add support for stretch + ascii (Nico Schottelius)
	* Core: Fix idna (getaddrinfo) unicode tracebak for invalid host name (Darko Poljak)

4.8.0: 2018-02-14
	* Core: Skip empty lines in parameter files (Darko Poljak)
	* Explorer memory: Support OpenBSD (Philippe Gregoire)
	* Type __install_config: re-export cdist log level during installation (Steven Armstrong)
	* Type __sysctl: Add support for CoreOS (Ľubomír Kučera)
	* Type __systemd_unit: Various improvements (Ľubomír Kučera)
	* Type __line: Support regex beginning with '-' (Philippe Gregoire)
	* Type __letsencrypt_cert: Add nonparallel; make admin-email required (Kamila Součková)
	* Type __package_pkgng_freebsd: Redirect stdout and stderr to /dev/null	instead of closing them (michal-hanu-la)
	* Type __daemontools: Make it more robust and clean up the code (Kamila Součková)
	* Core: Save output streams (Steven Armstrong, Darko Poljak)
	* Documentation: Add local cache overview (Darko Poljak)
	* Type __systemd_unit: Fix handling stdin (Jonas Weber)
	* Type __package_apt: Add --purge-if-absent parameter (Jonas Weber)
	* Type __package_update_index: Add --maxage parameter for apt and add message if index was updated(Thomas Eckert)
	* Type __motd: Support reading from stdin (Jonas Weber)
	* Type __issue: Support reading from stdin (Jonas Weber)
	* Type __package_apt: Add support for --version parameter (Darko Poljak)
	* Type __letsencrypt_cert: Add --renew-hook parameter(Darko Poljak)
	* Core: Support disabling saving output streams (Darko Poljak)
	* Type __apt_source: Remove update index dependency; call index update in gencode-remote (Darko Poljak)

4.7.3: 2017-11-10
	* Type __ccollect_source: Add create destination parameter (Dominique Roux)
	* Type __ssh_authorized_key: Add messaging (Thomas Eckert)
	* New type: __letsencrypt_cert (Nico Schottelius, Kamila Součková)
	* Core: Warn about invalid type in conf dir and continue instead of error (Darko Poljak)
	* New type: __systemd_unit (Ľubomír Kučera)
	* Type __letsencrypt_cert: Add support for debian stretch (Daniel Tschada)
	* Type __line: Fix a case for absent when line contains single quotes (Darko Poljak)
	* Type __config_file: Fix onchange command not being executed (Ľubomír Kučera)

4.7.2: 2017-10-22
	* Type __hostname: Add support for CoreOS (Ľubomír Kučera)
	* Type __timezone: Add support for CoreOS (Ľubomír Kučera)
	* Explorer os: Fix for devuan ascii (Kamila Součková)

4.7.1: 2017-10-01
	* Type __line: Add messaging (Thomas Eckert)
	* Documentation: Fix documentation for building custom man-pages from non-standard path (Thomas Eckert)
	* Core: Fix running scripts with execute bit when name without path is specified (Ander Punnar)
	* Type __process: Add messaging (Thomas Eckert)

4.7.0: 2017-09-22
	* Core: Add configuration/config file support (Darko Poljak)
	* Core: Implement simple integration API (unstable) (Darko Poljak)
	* Explorer machine_type: Detect kvm on proxmox (Sven Wick)
	* Types __prometheus_server, __prometheus_alertmanager: Bugfixes (Kamila Součková)
	* New type: __prometheus_exporter (Kamila Součková)
	* Type __daemontools: Improve it on FreeBSD (Kamila Součková)
	* Type __package_pkg_openbsd: Fix use of --name (Philippe Gregoire)
	* Type __package_pkg_openbsd: Fix pkg_version explorer (Philippe Gregoire)
	* Type __prometheus_exporter: Fixes + go version bump (Kamila Součková)
	* Core, types: __cdist_loglevel -> __cdist_log_level (Darko Poljak)
	* Core, types: Add __cdist_log_level_name env var with vlaue of log level name (Darko Poljak)
	* Core: Make cdist honor __cdist_log_level env var (Darko Poljak)
	* Core: Add -l/--log-level option (Darko Poljak)
	* Type __install_stage: Fix __debug -> __cdist_log_level (Darko Poljak)
	* Documentation: Document __cdist_log_level (Darko Poljak)
	* Core: Log ERROR to stderr and rest to stdout (Darko Poljak, Steven Armstrong)
	* Type __ssh_authorized_key: Bugfix the case where invalid key clears a file and add key validation (Darko Poljak)

4.6.1: 2017-08-30
	* Type __user: Explore with /etc files (passwd, group, shadow) (Philippe Gregoire)
	* Explorer init: Use pgrep instead of ps for Linux (Philippe Gregoire)
	* Type __apt_key_uri: Redirect stderr of apt-key to /dev/null (Mark Verboom)
	* Type __package_pkg_openbsd: Support the empty flavor (Philippe Gregoire)
	* Type __package_pkg_openbsd: Support using /etc/installurl (Philippe Gregoire)
	* Type __user_groups: Support OpenBSD (Philippe Gregoire)
	* Type __hostname: Allow hostnamectl to fail silently (Steven Armstrong)
	* Type __install_config: Use default default __remote_{copy,exec} in custom __remote_{copy,exec} scripts (Steven Armstrong)
	* Type __ssh_authorized_key: Fix removing ssh key that is last one in the file (Darko Poljak)

4.6.0: 2017-08-25
	* Core: Add inventory functionality (Darko Poljak)
	* Core: Expose inventory host tags in __target_host_tags env var (Darko Poljak)
	* Type __timezone: Check current timezone before doing anything (Ander Punnar)
	* Core: Add -p HOST_MAX argument (Darko Poljak)
	* Core: Add archiving support for transferring directory - new -R beta option (Darko Poljak)
	* Core: Fix ssh connection multiplexing race condition (Darko Poljak)
	* Core: Fix emulator race conditions with -j option (Darko Poljak)
	* Documentation: Cleanup (Darko Poljak)
	* Explorer os: Get ID from /etc/os-release (Philippe Gregoire)

4.5.0: 2017-07-20
	* Types: Fix install types (Steven Armstrong)
	* Core: Add -r command line option for setting remote base path (Steven Armstrong)
	* Core: Allow manifest and gencode scripts to be written in any language (Darko Poljak)
	* Documentation: Improvements to the english and fix typos (Mesar Hameed)
	* Core: Merge -C custom cache path pattern option from beta branch (Darko Poljak)
	* Core: Improve and cleanup logging (Darko Poljak, Steven Armstrong)
	* Core: Remove deprecated -d option (Darko Poljak)
	* Type __file: If no --source then create only if there is no file (Ander Punnar)
	* Core: Ignore directory entries that begin with dot('.') (Darko Poljak)
	* Core: Fix parallel object prepare and run steps and add nonparallel type marker (Darko Poljak)

4.4.4: 2017-06-16
	* Core: Support -j parallelization for object prepare and object run (Darko Poljak)
	* Type __install_mkfs: mkfs.vfat does not support -q (Nico Schottelius)
	* Types __go_get, __daemontools*, __prometheus*: Fix missing dependencies, fix arguments (Kamila Součková)

4.4.3: 2017-06-13
	* Type __golang_from_vendor: Install golang from https://golang.org/dl/ (Kamila Součková)
	* Type __go_get: Install go packages using go get (Kamila Součková)
	* Explorer kernel_name: uname -s (Kamila Součková)
	* Type __sysctl: Add devuan support (Nico Schottelius)
	* Type __start_on_boot: Add devuan support (Nico Schottelius)
	* Core: Shorten ssh control path (Darko Poljak)
	* Type __consul: Add new version and add http check (Kamila Součková)
	* New types: __daemontools and __daemontools_service (Kamila Součková)
	* New types: __prometheus_server and __prometheus_alertmanager (Kamila Součková)
	* New type: __grafana_dashboard (Kamila Součková)

4.4.2: 2017-03-08
	* Core: Fix suppression of manifests' outputs (Darko Poljak)
	* Type __user_groups: Support FreeBSD (Andres Erbsen)
	* Type __cron: Fix filter for new cron on sles12 sp2 (Daniel Heule)
	* Type __docker: Support absent state (Dominique Roux)
	* Type __docker_compose: Support absent state (Dominique Roux)
	* New type: __hosts (Dmitry Bogatov)
	* New type: __dot_file (Dmitry Bogatov)

4.4.1: 2016-12-17
	* Documentation: Update docs for types that used man.rst as symbolic links (Darko Poljak)
	* Type __cron: Remove '# marker' for raw_command due to cron security (Daniel Heule)
	* New type: __docker_compose (Dominique Roux)
	* Type __apt_mark: Check supported apt version and if package is installed (Ander Punnar)
	* New type: __docker (Steven Armstrong)
	* New type: __package_dpkg (Tomas Pospisek)

4.4.0: 2016-12-03
	* Core: Deprecate -d option and make -v option log level counter (Darko	Poljak)
	* New type: __postgres_extension (Tomas Pospisek)
	* Core, types: Support IPv6 (Darko Poljak)
	* Type __consul: Add source and cksum files for Consul 0.7.0 and 0.7.1 (Carlos Ortigoza)
	* Type __user: FreeBSD fix (Kamila Souckova)
	* New type: __apt_mark (Ander Punnar)
	* Type __package_upgrade_all: Do not dist-upgrade by default, add apt-clean and apt-dist-upgrade options  (Ander Punnar)
	* Core: Correct target_host var in code.py (Darko Poljak)
	* All: Merge install feature from 4.0-pre-not-stable (Darko Poljak)

4.3.2: 2016-10-13
	* Documentation: Update no longer existing links (Simon Walter)
	* Core: Add warning message for faulty dependencies case (Darko Poljak)
	* Explorer os_version: Use /etc/os-release instead of /etc/SuSE-release	(Daniel Heule)
	* Type __package: Call __package_pkg_openbsd on openbsd (Andres Erbsen)
	* Type __package_pkg_openbsd: Support --version (Andres Erbsen)
	* Type __hostname: Support openbsd (Andres Erbsen)
	* New type: __firewalld_start: start/stop firewalld and/or enable/disable start on boot (Darko Poljak)
	* Bugfix __consul_agent: Config option was misnamed 'syslog' instead of	'enable_syslog' (Steven Armstrong)

4.3.1: 2016-08-22
	* Documentation: Spelling fixes (Darko Poljak)
	* Type __filesystem: Spelling fixes (Dmitry Bogatov)
	* Core: Add target_host file to cache since cache dir name can be hash (Darko Poljak)
	* Core: Improve hostfile: support comments, skip empty lines (Darko Poljak)

4.3.0: 2016-08-19
	* Documentation: Add Parallelization chapter (Darko Poljak)
	* Core: Add -b, --enable-beta option for enabling beta functionalities (Darko Poljak)
	* Core: Add -j, --jobs option for parallel execution and add parallel support for global explorers (currently in beta) (Darko Poljak)
	* Core: Add derived env vars for target hostname and fqdn (Darko Poljak)
	* New type: __keyboard: Set keyboard layout (Carlos Ortigoza)
	* Documentation: Re-license types' man pages to GPLV3+ (Dmitry Bogatov,	Darko Poljak)
	* New type __filesystem: manage filesystems on devices (Daniel Heule)
	* New type: __locale_system (Steven Armstrong, Carlos Ortigoza, Nico Schottelius)
	* New type: __sysctl (Steven Armstrong)

4.2.2: 2016-07-26
	* Core: Fix ssh ControlPath socket file error (Darko Poljak)
	* Documentation: Update cdist man page and cdist-references (Darko Poljak)
	* Documentation: Change cdist and cdist-type__pyvenv man page licenses to GPLv3+ (Darko Poljak)
	* Documentation: Add FILES to cdist man page (Darko Poljak)

4.2.1: 2016-07-18
	* Build: Fix signed release (Darko Poljak)
	* Build: Fix building docs (Darko Poljak)
	* Documentation: Fix man pages (Dmitry Bogatov)
	* Documentation: Fix spellings (Dmitry Bogatov)

4.2.0: 2016-07-16
	* Build: Make github signed release (Darko Poljak)
	* Core: Fix hostdir: use hash instead of target host (Steven Armstrong)
	* Core: pep8 (Darko Poljak)
	* Documentation: Restructure and fix and improve docs and manpages (Darko Poljak)
	* Core: Add files directory for static files (Darko Poljak)
	* Custom: Add bash and zsh completions (Darko Poljak)
	* Core: Improve error reporting for local and remote run command (Darko Poljak)
	* New type: __jail_freebsd9: Handle jail management on FreeBSD <= 9.X (Jake Guffey)
	* New type: __jail_freebsd10: Handle jail management on FreeBSD >= 10.0 (Jake Guffey)
	* Type __jail: Dynamically select the correct jail subtype based on target host OS (Jake Guffey)
	* Explorer __machine_type: add openvz and lxc
	* Explorer __os __os_version: add scientific
	* Type various: add scientific
	* Explorer __machine_type: add virtualbox (Stu Zhao)

4.1.0: 2016-05-27
	* Documentation: Migrate to reStructuredText format and sphinx (Darko Poljak)
	* Core: Add -f option to read additional hosts from file/stdin (Darko Poljak)
	* Type __apt_key: Use pool.sks-keyservers.net as keyserver (Steven Armstrong)

4.0.0: 2016-05-04
	* Core: Fix bug with parallel hosts operation when output path is specifed (Darko Poljak)
	* Type __package_pip: Add support for running as specified user (useful for pip in venv) (Darko Poljak)
	* New type: __pyvenv: Manage python virtualenv (Darko Poljak)
	* Core: Add CDIST_REMOTE_COPY/EXEC env variables and multiplexing options for default scp/ssh (Darko Poljak)
	* Types: Remove bashisms in scripts (Darko Poljak)
	* Core: Fix bug in remote command with environment (Darko Poljak)
	* Core: Fix bug in local code execution (Darko Poljak)
	* Documentation: Fix spelling in manual pages (Dmitry Bogatov)
	* New type: __pacman_conf: Manage pacman.conf (Dominique Roux)
	* New type: __pacman_conf_integrate: cdist compatible pacman.conf (Dominique Roux)
	* Type __consul: Do not install unused package unzip (Steven Armstrong)
	* Type __consul: Add source & cksum for 0.5.2 (Steven Armstrong)
	* Core: Support object ids '.cdist' (Nico Schottelius)
	* Type __apt_norecommends: Also setup autoremove options (Dmitry Bogatov)
	* Type __user_groups: Add NetBSD support (Jonathan A. Kollasch)
	* Type __timezone: Add NetBSD support (Jonathan A. Kollasch)
	* Type __ccollect_source: Add NetBSD support (Jonathan A. Kollasch)
	* Type __directory: Add NetBSD support (Jonathan A. Kollasch)
	* Type __file: Add NetBSD support (Jonathan A. Kollasch)
	* Type __group: Add NetBSD support (Jonathan A. Kollasch)
	* Type __consul: Add new consul versions (Nico Schottelius)
	* Type __apt_ppa: Do not install legacy package python-software-properties (Steven Armstrong)

3.1.13: 2015-05-16
	* Type __block: Fix support for non stdin blocks (Dominique Roux)
	* Type __consul: Install package unzip (Nico Schottelius)
	* Type __consul: Add source & cksum for 0.5.1 (Nico Schottelius)
	* Type __consul_agent: Use systemd for Debian 8 (Nico Schottelius)
	* Type __firewalld_rule: Ensure firewalld package is present (David Hürlimann)
	* Type __locale: Support CentOS (David Hürlimann)
	* Type __staged_file: Fix comparison operator (Nico Schottelius)
	* Type __user_groups: Support old Linux versions (Daniel Heule)

3.1.12: 2015-03-19
	* Core: Support object ids '.cdist' (Nico Schottelius)
	* New type: __firewalld_rule (Nico Schottelius)
	* Type __consul_agent: add support for acl options (Steven Armstrong)
	* Type __consul_agent: add support for Debian (Nico Schottelius)
	* Type __package_apt: Use default parameters (Antoine Catton)
	* Type __package_luarocks: Use default parameters (Antoine Catton)
	* Type __package_opkg: Use default parameters (Antoine Catton)
	* Type __package_pacman: Use default parameters (Antoine Catton)
	* Type __package_pip: Use default parameters (Antoine Catton)
	* Type __package_pkg_freebsd: Use default parameters (Antoine Catton)
	* Type __package_pkg_openbsd: Use default parameters (Antoine Catton)
	* Type __package_pkgng_openbsd: Use default parameters (Antoine Catton)

3.1.11: 2015-02-27
	* New type: __staged_file: Manage staged files (Steven Armstrong)
	* New type: __config_file: Manage configuration files and run code on change (Steven Armstrong)
	* New type: __consul: install consul (Steven Armstrong)
	* New type: __consul_agent: manage the consul agent (Steven Armstrong)
	* New type: __consul_check: manages consul checks (Steven Armstrong)
	* New type: __consul_reload: reload consul (Steven Armstrong)
	* New type: __consul_service: manages consul services (Steven Armstrong)
	* New type: __consul_template: manage the consul-template service (Steven Armstrong)
	* New type: __consul_template_template: manage consul-template templates (Steven Armstrong)
	* New type: __consul_watch_checks: manages consul checks watches (Steven Armstrong)
	* New type: __consul_watch_event: manages consul event watches (Steven Armstrong)
	* New type: __consul_watch_key: manages consul key watches (Steven Armstrong)
	* New type: __consul_watch_keyprefix: manages consul keyprefix watches (Steven Armstrong)
	* New type: __consul_watch_nodes: manages consul nodes watches (Steven Armstrong)
	* New type: __consul_watch_service: manages consul service watches (Steven Armstrong)
	* New type: __consul_watch_services: manages consul services watches (Steven Armstrong)
	* New Type: __rsync (Nico Schottelius)
	* Type __start_on_boot: Support Ubuntu upstart (Nico Schottelius)
	* Type __timezone: Added support for FreeBSD (Christian Kruse)

3.1.10: 2015-02-10
	* Core: Fix too many open files bug (#343)
	* Type __ssh_authorized_keys: Remove unneeded explorer (Steven Armstrong)
	* Type __ssh_authorized_keys: Fix empty output bug of entry explorer (Steven Armstrong)
	* Type __package_apt: Add support for --target-release (Nico Schottelius)
	* Type __locale: Add support for Ubuntu (Nico Schottelius)
	* Type __group: Rewrite (Steven Armstrong)
	* Documentation: Fix typo in maintainer file (Stephan Kulla)

3.1.9: 2014-10-17
	* Type __package_emerge: Fix handling of slotted packages (Daniel Heule)
	* Type __package_apt: Use --force-confdef (Ricardo Catalinas Jiménez)
	* Type __package_update_index: Decrease verbosity (Ricardo Catalinas Jiménez)
	* Type __package_upgrade_all: Decrease verbosity (Ricardo Catalinas Jiménez)

3.1.8: 2014-10-01
	* New Type: __package_update_index (Ricardo Catalinas Jiménez)
	* New Type: __package_upgrade_all  (Ricardo Catalinas Jiménez)

3.1.7: 2014-09-29
	* Type __cdistmarker: Fix typo (Ricardo Catalinas Jiménez)
	* Core: Bugfix: Export messaging to manifests (Ricardo Catalinas Jiménez)
	* Explorer cpu_cores, cpu_sockets, memory: Add Mac OS X support (Manuel Hutter)
	* Type __ssh_authorized_keys: Ensure keys are correctly added (Steven Armstrong)
	* New Type: __ssh_authorized_key (Steven Armstrong)
	* New Type: __package_pkgng_freebsd (Jake Guffey)

3.1.6: 2014-08-18
	* New Type: __ssh_dot_ssh (Nico Schottelius)
	* Type __package_yum: Support retrieving package via URL (Nico Schottelius)
	* Type __hostname: Support SuSE and have CentOS use sysconfig value (Nico Schottelius)
	* Type __locale: Support SuSE (Nico Schottelius)
	* Type __locale: Support Archlinux (Nico Schottelius)
	* Type __timezone: Support SuSE (Nico Schottelius)
	* Type __file: Support MacOS X (Manuel Hutter)
	* Type __iptables_apply: Add "reset" to init.d script of iptables (Nico Schottelius)
	* Type __ssh_authorized_key: Use new type __ssh_dot_ssh (Nico Schottelius)
	* Type __zypper_repo: Bugfix for pattern matching (Daniel Heule)

3.1.5: 2014-05-05
	* Type __zypper_repo: Automatically import gpg keys (Daniel Heule)
	* Type __zypper_service: Automatically import gpg keys (Daniel Heule)

3.1.4: 2014-05-04
	* Core: Ensure all created files end in \n (Steven Armstrong)
	* Documentation: Cleanup up, added HTML links (Tomas Pospisek)
	* Explorer interfaces: Remove test output (Daniel Heule)
	* Type __jail: Add messaging support (Jake Guffey)

3.1.3: 2014-04-29
	* New Type: __yum_repo (Steven Armstrong)
	* Type __hostname: Add support for CentOS (Nico Schottelius)

3.1.2: 2014-04-12
	* Documentation: Add missing environment variables to reference (Nico Schottelius)
	* Type __qemu_img: size is optional, if state is not present (Nico Schottelius)
	* Type __key_value: Rewrite using awk (Daniel Heule)
	* New Type: __dog_vdi (Nico Schottelius)

3.1.1: 2014-03-26
	* Core: Make __object and __object_id available to code (Daniel Heule)
	* New explorer: cpu_cores (Daniel Heule/Thomas Oettli)
	* New explorer: cpu_sockets (Daniel Heule/Thomas Oettli)
	* New explorer: machine_type (Daniel Heule/Thomas Oettli)
	* New explorer: memory (Daniel Heule/Thomas Oettli)
	* Type __jail: Fix parameter names in explorer (Jake Guffey)
	* Type __line: Ensure permissions are kept (Steven Armstrong)
	* Type __link: Do not create link in directory, if link exists (Steven Armstrong)
	* Type __package_pkg_openbsd: Improve error handling (og)

3.1.0: 2014-03-19
	* New Type: __rbenv (Nico Schottelius)
	* Type __file: Enhance OpenBSD Support (og)
	* Type __git: Pass onwer/group/mode values to __directory (Nico Schottelius)
	* Type __iptable_rule: Fix example documentation (Antoine Catton)
	* Type __key_value: Add messaging support (Nico Schottelius)
	* Type __package_pkg_openbsd: Allow to change PKG_PATH (og)
	* Type __ssh_authorized_keys: Allow managing existing keys (Steven Armstrong)
	* Type __user: Enhance OpenBSD Support (og)

3.0.9: 2014-02-14
	* Core: Ignore order dependencies if override is set (Daniel Heule)
	* Core: Improve Mac OS X support for unit tests (Steven Armstrong)
	* Type __locale: Error out in case of unsupported OS (Nico Schottelius)
	* Type __jail: Use default parameters for state (Daniel Heule)
	* Type __pf_ruleset: Use default parameters for state (Daniel Heule)
	* Type __postgres_database: Use default parameters for state (Daniel Heule)
	* Type __postgres_role: Use default parameters for state (Daniel Heule)
	* Type __rvm: Use default parameters for state (Daniel Heule)
	* Type __rvm_gem: Use default parameters for state (Daniel Heule)
	* Type __rvm_gemset: Use default parameters for state (Daniel Heule)
	* Type __rvm_ruby: Use default parameters for state (Daniel Heule)

3.0.8: 2014-02-11
	* Core: Enhance object id verification (Daniel Heule)
	* Core: Add unit tests for dependencies based on execution order (Daniel Heule)
	* Core: Add unit tests for dry run (Daniel Heule)

3.0.7: 2014-02-08
	* Core: Allow dependencies to be created based execution order (Daniel Heule)
	* Core: Add tests for override (Daniel Heule)

3.0.6: 2014-02-06
	* New Type: __apt_key (Steven Armstrong)
	* New Type: __apt_key_uri (Steven Armstrong)
	* New Type: __apt_norecommends (Steven Armstrong)
	* New Type: __apt_source (Steven Armstrong)
	* New Type: __ccollect_source (Nico Schottelius)
	* Type __git: Use default parameters (Daniel Heule)
	* Type __jail: Use default parameters (Daniel Heule)
	* Type __package_yum: Use default parameters (Daniel Heule)
	* Type __package_zypper: Use default parameters (Daniel Heule)
	* Type __user_groups: Use default parameters (Daniel Heule)

3.0.5: 2014-02-05
	* Core: Introduce override concept (Daniel Heule)
	* Type __process: Make --state absent work (Steven Armstrong)
	* Documentation: Update documentation for environment variables (Nico Schottelius)

3.0.4: 2014-01-29
	* Core: Ignore install types in config mode (Nico Schottelius)
	* Documentation: Update reference (files path in object space) (Nico Schottelius)
	* Documentation: Update best practise: Replaces templates/ with files/ (Nico Schottelius)
	* Type __apt_ppa: Install required software (Steven Armstrong)
	* Type __debconf_set_selections: Support --file - to read from stdin (Nico Schottelius)
	* Type __jail: Fix jaildir parameter handling (Jake Guffey)

3.0.3: 2014-01-22
	* Core: Enhance error message when requirement is missing object id (Nico Schottelius)
	* Core: Add environment variable to select shell for executing scripts (Daniel Heule)
	* Explorer hostname: Return host name by using uname -n (Nico Schottelius)
	* New Type: __hostname (Steven Armstrong)
	* Type __cdist: Use default paremeters (Daniel Heule)
	* Type __key_value: Use default paremeters (Daniel Heule)
	* Type __line: Use printf instead of echo for printing user input (Nico Schottelius)
	* Type __qemu_img: Use default paremeters (Daniel Heule)
	* Type __zypper_repo: Use default paremeters (Daniel Heule)
	* Type __zypper_service: Use default paremeters (Daniel Heule)

3.0.2: 2014-01-19
	* Documentation: Document all messages sent by types (Daniel Heule)
	* New Type: __block (Steven Armstrong)
	* New Type: __mount (Steven Armstrong)
	* Type __cron: Replace existing entry when changing it (Daniel Heule)
	* Type __ssh_authorized_keys: Use new type __block (Steven Armstrong)

3.0.1: 2014-01-14
	* Core: Copy only files, not directories (Steven Armstrong)
	* Core: Allow hostnames to start with / (Nico Schottelius)
	* Type __line: Remove unnecessary backslash escape (Nico Schottelius)
	* Type __directory: Add messaging support (Daniel Heule)
	* Type __directory: Do not generate code if mode is 0xxx (Daniel Heule)
	* Type __package: Fix typo in optional parameter ptype (Daniel Heule)
	* Type __start_on_boot: Fix for SuSE's chkconfig (Daniel Heule)

3.0.0: 2013-12-24
	* Core: Added messaging support (Nico Schottelius)
	* Core: Removed unused "changed" attribute of objects  (Nico Schottelius)
	* Core: Support default values for multiple parameters (Steven Armstrong)
	* Core: Ensure Object Parameter file contains \n (Steven Armstrong)
	* New Type: __zypper_repo (Daniel Heule)
	* New Type: __zypper_service (Daniel Heule)
	* New Type: __package_emerge (Daniel Heule)
	* New Type: __package_emerge_dependencies (Daniel Heule)
	* Type __cron: Add support for raw lines (Daniel Heule)
	* Type __cron: Suppress stderr output from crontab (Daniel Heule)
	* Type __cron: Fix quoting issue (Daniel Heule)
	* Type __file: Do not generate code if mode is 0xxx (Nico Schottelius)
	* Type __iptables_rule: Use default parameter (Nico Schottelius)
	* Type __key_value: Fix quoting issue (Steven Armstrong)
	* Type __package: Use state --present by default (Steven Armstrong)
	* Type __package_zypper: Support non packages as well (Daniel Heule)
	* Type __package_zypper: Support package versions (Daniel Heule)
	* Type __postfix_*: Depend on __postfix Type (Steven Armstrong)
	* Type __postfix_postconf: Enable support for SuSE (Daniel Heule)
	* Type __postfix: Enable support for SuSE (Daniel Heule)
	* Type __start_on_boot: Use default parameter state (Nico Schottelius)
	* Type __start_on_boot: Add support for gentoo (Daniel Heule)
	* Type __user: Add support for state parameter (Daniel Heule)
	* Type __user: Add support for system users (Daniel Heule)
	* Type __user: Add messaging support (Steven Armstrong)
	* Type __zypper_service: Support older SuSE releases (Daniel Heule)

2.3.7: 2013-12-02
	* Type __file: Secure the file transfer by using mktemp (Steven Armstrong)
	* Type __file: Only remove file when state is absent (Steven Armstrong)
	* Type __link: Only remove link when state is absent (Steven Armstrong)
	* Type __directory: Only remove directory when state is absent (Steven Armstrong)
	* Type __directory: Fix newly introduced quoting issue (Nico Schottelius)
	* Type __package_zypper: Fix explorer and parameter issue (Daniel Heule)
	* Core: Fix backtrace when cache cannot be deleted (Nico Schottelius)

2.3.6: 2013-11-25
	* New Type: __locale (Nico Schottelius)
	* Type __line: Ensure special characters are not interpreted (Nico Schottelius)

2.3.5: 2013-10-10
	* Core: Unit test fix for remote_copy (Steven Armstrong)
	* Documentation: Updated manpages of __package and __file (Alex Greif)
	* Documentation: Add more examples to cdist-manifest (Dan Levin)
	* Type __package_apt: Do not install recommends by default (Nico Schottelius)

2.3.4: 2013-10-03
	* Core: Add missing bits to support dry run (Steven Armstrong)
	* Core: Make unit test remote copy more compatible with scp (Steven Armstrong)
	* New Type: __postfix (Steven Armstrong)
	* New Type: __postfix_master (Steven Armstrong)
	* New Type: __postfix_postconf (Steven Armstrong)
	* New Type: __postfix_postmap (Steven Armstrong)
	* New Type: __postfix_reload (Steven Armstrong)
	* Type __line: Ensure regex does not contain /
	* Type __ssh_authorized_keys: Bugfix: Preserve ownership (Steven Armstrong)

2.3.3: 2013-09-09
	* Core: Add support for default values of optional parameters (Steven Armstrong)
	* Type __start_on_boot: Bugfix for systemd (Steven Armstrong)

2.3.2: 2013-09-05
	* Build: Ensure tests don't change attributes of non-test files (Nico Schottelius)
	* Core: Fix typo in argument parser (Nico Schottelius)
	* Core: Code cleanup: Remove old install code (Steven Armstrong)
	* Core: Improve error message when using non-existing type in requirement (Nico Schottelius)
	* New Type: __iptables_rule (Nico Schottelius)
	* New Type: __iptables_apply (Nico Schottelius)
	* Type __cdist: Also create home directory (Nico Schottelius)
	* Type __cdist: Add support for --shell parameter (Nico Schottelius)
	* Type __motd: Regenerate motd on Debian and Ubuntu (Nico Schottelius)

2.3.1: 2013-08-28
	* Core: Support relative paths for configuration directories (Nico Schottelius)
	* Core: Code cleanup (removed context class, added log class) (Nico Schottelius)
	* Documentation: Add more best practises (Nico Schottelius)
	* Documentation: Add troubleshooting chapter (Nico Schottelius)
	* Type __key_value: Fix quoting problem (Steven Armstrong)

2.3.0: 2013-08-12
	* Core: Added support for cdist shell (Nico Schottelius)
	* Documentation: Improved some manpages (Nico Schottelius)

2.2.0: 2013-07-12
	* Build: Cleanup the Makefile (Nico Schottelius)
	* Type __package_opkg: Use shortcut version (Nico Schottelius)
	* Core: Remove old pseudo object id "singleton" (Steven Armstrong)

2.1.2: 2013-07-09
	* Build: Change clean-dist target to "distclean" (Nico Schottelius)
	* Build: Moved a lot of build logic into Makefile for dependency resolution
	* Core: Make global explorers available to initial manifest (Arkaitz Jimenez)
	* Core: Change execution order to run object as one unit (Nico Schottelius)
	* Documentation: Improved documentation (Tomáš Pospíšek)
	* New Remote Example: Add support for sudo operations (Chase James)
	* New Type: __update_alternatives (Nico Schottelius)
	* New Type: __cdist (Nico Schottelius)
	* Type __apt_ppa: Fix comparison operator (Tyler Akins)
	* Type __start_on_boot: Archlinux changed to use systemd - adapt type (Nico Schottelius)
	* Type __git: Missing quotes added (Chase James)
	* Type __postgres_database: Make state parameter optional (Chase James)
	* Type __postgres_role: Make state parameter optional, fix password bug (Chase James)
	* Type __process: Make state parameter optional (Nico Schottelius)
	* Type __cron: Simplyfied and syntax change (Nico Schottelius)

2.1.1: 2013-04-08
	* Core: Use dynamic dependency resolver to allow indirect self dependencies (Nico Schottelius)
	* Core: Remove umask call - protect /var/lib/cdist only (Arkaitz Jimenez)
	* Explorer os: Added Slackware support (Eivind Uggedal)
	* Type __git: Support mode and fix owner/group settings (contradict)
	* Type __jail: State absent should implies stopped (Jake Guffey)
	* Type __directory: Make stat call compatible with FreeBSD (Jake Guffey)
	* Type __cron: Allow crontab without entries (Arkaitz Jimenez)
	* Type __user: Add support for creating user home (Arkaitz Jimenez)

2.1.0: 2012-12-09
	* Core: Ensure global explorers are executable (Nico Schottelius)
	* Core: Ensure type explorers are executable (Steven Armstrong)
	* New Type: __git (Nico Schottelius)
	* New Type: __ssh_authorized_keys (Steven Armstrong)
	* New Type: __user_groups (Steven Armstrong)
	* Type __rvm_gemset: Change parameter "default" to be boolean (Nico Schottelius)
	* Type __user: Remove --groups support (now provided by __user_groups)
	* Type __apt_ppa: Bugfix: Installeded ppa detection (Steven Armstrong)
	* Type __jail: Change optional parameter "started" to boolean "stopped" parameter,
		change optional parameter "devfs-enable" to boolean "devfs-disable" parameter and
		change optional parameter "onboot" to boolean. (Nico Schottelius)
	* Type __package_pip: Bugfix: Installeded the package, not pyro (Nico Schottelius)
	* Remove Type __ssh_authorized_key: Superseeded by __ssh_authorized_keys (Nico Schottelius)
	* Support for CDIST_PATH (Steven Armstrong)

2.1.0pre8: 2012-11-15
	* Type cleanup: __apt_ppa, __apt_ppa_update_index, __file,
		__ssh_authorized_key, __timezone, all install types (Steven Armstrong)
	* Types: Remove all parameter changing code (Nico Schottelius)
	* Type __rvm_ruby: Change parameter "default" to be boolean (Nico Schottelius)
	* Documentation: Web documentation clean up (Nico Schottelius)

2.1.0pre7: 2012-11-07
	* Core: All unit tests restored back to working (Nico Schottelius)
	* Core: Print error message when missing the initial manifest (Nico Schottelius)

2.1.0pre6: 2012-11-05
	* New Example: Turn remote calls into local calls (used for unittesting) (Nico Schottelius)
	* Core: Export PYTHONPATH, it's also needed by emulator (Nico Schottelius)
	* Bugfix Type __rvm_ruby: Add clean package dependencies (Nico Schottelius)
	* Bugfix Type __rvm_gem: Run rvm as user, not as root (Nico Schottelius)
	* Cleanup Type __rvm, __rvm_gemset: Use shortcut version (Nico Schottelius)
	* Bugfix __rvm_gemset: Correctly check for gemsets (Nico Schottelius)
	* Cleanup Type __postgres_database,  __postgres_role: Reference each other
		in documentation (Nico Schottelius)
	* Cleanp Type __postgres_role: Use boolean parameters where appropriate (Nico Schottelius)
	* Cleanp Type __postgres_role: Use shortcut version (Nico Schottelius)

2.1.0pre5: 2012-11-01
	* Core: First round of tests updated to work with multiple configuration directories (Nico Schottelius)

2.1.0pre4: 2012-10-31
	* Dist: PyPi: Moved cdist.py to script/cdist to avoid double import (Nico Schottelius)
	* Core: Added support for multiple configuration directories (no documentation) (Nico Schottelius)

2.1.0pre3: 2012-10-30
	* Dist: PyPi: Types and explorer included as package data (Nico Schottelius)

2.1.0pre2: 2012-10-26
	* Dist: PyPi: Add conf/ directory to distribution (Nico Schottelius)
	* Dist: Initial support for archlinux packaging (Nico Schottelius)

2.1.0pre1: 2012-10-26
	* Core: Removed obsolete variable __self (Nico Schottelius)
	* Removed type __addifnosuchline (replaced by __line) (Nico Schottelius)
	* Removed type __removeline (replaced by __line) (Nico Schottelius)
	* Type __directory: Parameter --parents and --recursive are now boolean (Nico Schottelius)
	* Type __package_apt, __package_luarocks, __package_opkg,
		__package_pacman, __package_pkg_freebsd, __package_pkg_openbsd,
		__package_rubygem, __package_yum, __process:
			Parameter state accepts only "present" and "absent" (Nico Schottelius)
	* Dist: Initial support for pypi packaging (Nico Schottelius)

2.0.15: 2012-11-02
	* Core: Make variable __object_name available in type explorers (Steven Armtrong)
	* New Type: __qemu_img (Nico Schottelius)
	* New Type: __line (Nico Schottelius)
	* New Type: __pf_apply (Jake Guffey)
	* New Type: __pf_ruleset (Jake Guffey)
	* Bugfix Type: __rvm: Make type work if rvm is already installed (Nico Schottelius)

2.0.14: 2012-09-07
	* Bugfix Type: __jail: Use correct variable (Jake Guffey)
	* Change Type: __jail: Parameter jailbase now optional (Jake Guffey)
	* Bugfix Type: __user: Use passwd database on FreeBSD (Jake Guffey)
	* Bugfix Type: __start_on_boot: Do not change parameters (Nico Schottelius)
	* Feature __user: Added support for BSDs (Sébastien Gross)
	* Feature __group: Added support for FreeBSD (Jake Guffey)
	* New Type: __package_zypper (Nico Schottelius)
	* Feature Types: Initial Support for SuSE Linux (Nico Schottelius)

2.0.13: 2012-06-05
	* Bugfix __ssh_authorized_key: Ensure it sets proper group (contradict)
	* Bugfix __addifnosuchline: Fixed quotes/interpolation bug ("a  b" became "a b") (Nico Schottelius)
	* New Explorer: interfaces (Sébastien Gross)
	* Feature core: Support reading from stdin in types (Steven Armstrong)
	* Feature core: Support multiple parameters for types (Steven Armstrong)
	* Feature __file: Support reading from stdin with - syntax (Steven Armstrong)

2.0.12: 2012-05-29
	* Core: Correctly raise error on Python < 3.2 (Steven Armtrong)
	* Core: Add support for --remote-exec and --remote-copy parameters (Nico Schottelius)
	* Documentation: Debian Squeeze hints (Sébastien Gross)

2.0.11: 2012-05-23
	* Fix insecure file/directory creation: Use umask 077 (Nico Schottelius)

2.0.10: 2012-05-18
	* Cleanup __group: No getent gshadow in old Redhat, use groupmod -g
		(Matt Coddington)
	* Bugfix __package_yum: Missing cat (Nico Schottelius)
	* Bugfix __start_on_boot: Correctly use sed and quotes (Steven Armstrong)
	* Feature __file: Support for --state exists (Steven Armstrong)
	* Feature core: Make variable __manifest available to type manifests (Nico Schottelius)
	* Feature core: Correct parent dependency handling (Steven Armstrong)
	* Bugfix several types: Fix sed for FreeBSD (Istvan Beregszaszi)
	* New Type: __jail (Jake Guffey)
	* Change Type: __rvm*: --state present/absent not installed/remvoed (Evax Software)
	* Bugfix Type: __cron: Hide error output from crontab (Nico Schottelius)
	* Various smaller bugfixes (Chris Lamb)

2.0.9: 2012-03-12
	* Cleanup documentation: Fix environment variable list to be properly
		displayed (Giel van Schijndel)
	* Cleanup documentation: Some minor corrections
	* New Type: __package_opkg (Giel van Schijndel)
	* New Type: __package_pkg_freebsd (Jake Guffey)
	* New Type: __mysql_database (Benedikt Koeppel)
	* Feature __package: Support for OpenWRT (Giel van Schijndel)
	* Feature __start_on_boot: Support for OpenWRT (Giel van Schijndel)
	* Feature __start_on_boot: Support for Amazon Linux (Matt Coddington)
	* New Example: Use rsync to backup files (Matt Coddington)
	* Feature core: Exit non-zero, if configuration failed (Nico Schottelius)
	* Documentation: Describe how to do templating (Aurélien Bondis)

2.0.8: 2012-02-20
	* Bugfix core: Remove another nasty traceback when sending SIGINT (aka Ctrl-C) (Nico Schottelius)
	* Cleanup: Better hint to source of error (Nico Schottelius)
	* Cleanup: Do not output failing script, but path to script only (Nico Schottelius)
	* Cleanup: Remove support for __debug variable in manifests (Type != Core
		debugging) (Nico Schottelius)
	* Cleanup: Change __package_* to support absent/present (default state
		name now). The values removed/installed will be removed in cdist 2.1. (Nico Schottelius)
	* Cleanup: Change __process to support absent/present (default state
		name now). The values running/stopped will be removed in cdist 2.1. (Nico Schottelius)
	* Feature Core: Support boolean parameters (Steven Armstrong)

2.0.7: 2012-02-13
	* Bugfix __file: Use chmod after chown/chgrp (Matt Coddington)
	* Bugfix __user: Correct shadow field in explorer (Matt Coddington)
	* Bugfix __link: Properly handle existing links (Steven Armstrong)
	* Bugfix __key_value: More robust implementation (Steven Armstrong)
	* Bugfix __user: Fix for changing a user's group by name (Matt Coddington)
	* New Type: __package_pip (Nico Schottelius)
	* Bugfix/Cleanup: Correctly allow Object ID to start and end with /, but
		not contain //. (Nico Schottelius)

2.0.6: 2012-01-28
	* Bugfix __apt_ppa:
		Also remove the [ppa-name].list file, if empty. (Tim Kersten)
	* Bugfix __group:
		Referenced wrong variable name (Matt Coddington)
	* Feature __package_apt:
		Initial support for virtual packages (Evax Software)
	* Feature Core: Added new dependency resolver (Steven Armstrong)
	* Feature Explorer, __package_yum: Support Amazon Linux (Matt Coddington)
	* New Type: __rvm (Evax Software)
	* New Type: __rvm_gem (Evax Software)
	* New Type: __rvm_gemset (Evax Software)
	* New Type: __rvm_ruby (Evax Software)

2.0.5: 2012-01-18
	* Bugfix __key_value: Use correct delimiters
		(Steven Armstrong, Daniel Maher)
	* Cleanup: Explicitly require Python >= 3.2 (do not fail implicitly) (Nico Schottelius)
	* Documentation: (Re)write of the tutorial (Nico Schottelius)
	* Feature: __addifnosuchline supports matching on
		regular expressions (Daniel Maher)
	* Feature: __directory, __file, __link:
		Add --state parameter (Steven Armstrong)
	* New Type: __package_luarocks (Christian G. Warden)
	* New Type: __cdistmarker (Daniel Maher)

2.0.4: 2011-11-18
	* Bugfix core: Remove traceback when sending SIGINT (aka Ctrl-C) (Nico Schottelius)
	* Bugfix core: Accept parameters with - in the name (Steven Armstrong)
	* Cleanup: __object_fq variable removed (never used) (Nico Schottelius)
	* Cleanup: Environment variable __self DEPRECATED, use __object_name instead (Nico Schottelius)
	* Cleanup: Environment variable __self scheduled for removal in cdist 2.1 (Nico Schottelius)
	* Documentation: Many examples for use of __remote_* (Steven Armstrong)
	* Feature: Automatically require all used objects (Steven Armstrong)
	* New Type: __cron (Steven Armstrong)

2.0.3: 2011-10-18
	* Improved logging, added --verbose, by more quiet by default
	* Bugfix __user: Correct quoting (Steven Armstrong)
	* Bugfix __addifnosuchline: Falsely exited (Nico Schottelius)
	* Bugfix requirements: Restore original require="" behaviour (Nico Schottelius)
	* Feature requirements: Check for broken object_ids and abort (Nico Schottelius)
	* Massive refactoring and unittesting introduced (Steven Armstrong)

2.0.2: 2011-09-27
	* Add support for detection of OpenWall Linux (Matthias Teege)
	* Add support for __debug variable in manifests (Nico Schottelius)
	* Bugfix core: Various issues with type emulator (Nico Schottelius)

2.0.1: 2011-09-23
	* Bugfix core: Always print source of error in case of exec errors (Nico Schottelius)
	* Bugfix core: Various smaller bugs in string concatenation (Nico Schottelius)
	* Feature: Add marker "changed" to changed objects (Nico Schottelius)

2.0.0: 2011-09-16
	* New Type: __package_rubygem (Chase Allen James)
	* __self replaced by __object_fq (Nico Schottelius)
	* Rewrote cdist in Python (Nico Schottelius)

1.7.1: 2011-07-26
	* Documentation: Add explorers to reference (Nico Schottelius)
	* Documentation: Typo cleanup (Derek Brost)
	* Type __key_value: Bugfix (Steven Armstrong)
	* New Type: __postgres_role (Steven Armstrong)
	* New Type: __postgres_database (Steven Armstrong)

1.7.0: 2011-05-10
	* Bugfix type __package_yum: Fix redhat support (Ramon Salvadó)
	* Improved type __package_yum: Add centos support (Ramon Salvadó)
	* New Type: __timezone (Ramon Salvadó)
	* Renamed explorer: hardware_type to machine (Nico Schottelius)
	* Core: Do not execute empty code fragments (Nico Schottelius)

1.6.2: 2011-04-19
	* Core: Introduce __cdist_tmp_base_dir (Nico Schottelius)
	* Core: Cleanup and enhance cdist-type-template (Nico Schottelius)
	* Core: cdist-mass-deploy: Report failed cdist-deploy-to instances (Nico Schottelius)
	* New Type: __ssh_authorized_key (Aurélien Bondis)

1.6.1: 2011-04-07
	* Improved logging: Show code responsible for abort (Nico Schottelius)
	* Improved logging: Consistently prefix with current object or core (Nico Schottelius)
	* Bugfix: Type __debconf_set_selections used wrong contens for selection (Nico Schottelius)
	* Bugfix: Don't fail, if cache directory is not existing (Nico Schottelius)
	* Bugfix: __user and __group exited non-zero if no change was necessary (Nico Schottelius)
	* New Explorer: hardware_type (Nico Schottelius)
	* New Type: __package_pkg_openbsd (Andi Brönnimann)
	* New Type: __autofs_map (Steven Armstrong)
	* New Type: __autofs_master (Steven Armstrong)

1.6.0: 2011-04-06
	* New Type: __package_yum (Nico Schottelius)
	* New type: __debconf_set_selections (Nico Schottelius)
	* New explorer: os_version (Nico Schottelius)
	* Bugfix: Type __group failed in case of __group NAME syntax (Nico Schottelius)
	* Bugfix: __package* types: consistently name --state removed instead of
		uninstalled or deinstalled (Nico Schottelius)
	* Type __package: Added Fedora support (Nico Schottelius)
	* Type __package_apt: Removed --preseed support (Nico Schottelius)
	* Explorer os gained Fedora support (Nico Schottelius)
	* Simplified types __user and __group (Nico Schottelius)
	* New helper binary: cdist-mass-deploy (Nico Schottelius)

1.5.0: 2011-04-01
	* Add basic cache functionality (Nico Schottelius)
	* New type: __process (Nico Schottelius)
	* Restructured execution: (Steven Armstrong)
		Orientate processing on objects, resolve dependencies and
		ensure correct execution order.
	* Documentation: Rewrite stages docs (Steven Armstrong)
	* Documentation: Remove legacy man pages (Steven Armstrong)

1.4.1: 2011-03-25
	* New type: __key_value (Steven Armstrong)
	* New type: __apt_ppa (Steven Armstrong)
	* Documentation: Manpage generation cleanup (Nico Schottelius)
	* Documentation: Manpage fix for __apt_ppa

1.4.0: 2011-03-24
	* Add --recursive to __directory (Nico Schottelius)
	* Move cdist generated stuff to .cdist of an object (Nico Schottelius)
	* Allow objects to be redefined (Nico Schottelius)

1.3.2: 2011-03-21
	* Add --source to __motd (Nico Schottelius)
	* Add --preseed to __package_apt (Nico Schottelius)
	* Include HTML documentation of manpages and publish them (Nico Schottelius)

1.3.1: 2011-03-21
	* Document: cdist-type-build-emulation (Nico Schottelius)
	* Document: cdist-type-emulator (Nico Schottelius)
	* Document: cdist-remote-explorer-run (Nico Schottelius)
	* Fix dependencies in cdist-code-run (Nico Schottelius)
	* Fix dependencies in cdist-manifest-run-all (Nico Schottelius)
	* Add --source to __issue and fix os check (Nico Schottelius)

1.3.0: 2011-03-20
	* Add support for local and remote code generation and execution (Nico Schottelius)
	* Bugfix: Remove obsolete $@ call in cdist-remote-explorer-run (Nico Schottelius)
	* Bugfix: Correct manpage for __removeline (broke manpage generation) (Nico Schottelius)

1.2.0: 2011-03-19
	* Added dependencies (see cdist-type(7)) (Nico Schottelius)
	* New type: __removeline (Daniel Roth)
	* New type: __group (Steven Armstrong)
	* New type: __user (Steven Armstrong)
	* Documentation: cdist-run-remote (Nico Schottelius)
	* Documentation: cdist-code-run-all (Nico Schottelius)
	* Documentation: cdist-object-gencode (Nico Schottelius)
	* Documentation: cdist-explorer-run-global (Nico Schottelius)
	* Documentation: cdist-manifest-run-init (Nico Schottelius)
	* Documentation: cdist-manifest-run-all (Nico Schottelius)
	* Documentation: cdist-object-gencode-all (Nico Schottelius)
	* Documentation: cdist-manifest-run (Nico Schottelius)

1.1.0: 2011-03-16
	* Replace type __file with __file, __directory, __link (Nico Schottelius)
	* Documentation: cdist-env (Nico Schottelius)
	* Documentation: cdist-config (Nico Schottelius)
	* Documentation: cdist-dir (Nico Schottelius)
	* Documentation: cdist-quickstart (Nico Schottelius)

1.0.4: 2011-03-15
	* New type: __motd (Nico Schottelius)
	* New type: __addifnosuchline (Daniel Roth)
	* New type: __user (Nico Schottelius)
	* Document type: __issue (Nico Schottelius)
	* Document type: __package (Nico Schottelius)
	* Document type: __package_pacman (Nico Schottelius)
	* Document type: __package_apt (Nico Schottelius)
	* New parameter for __file: --owner and --group (Nico Schottelius)

1.0.3: 2011-03-11
	* Update regexp used for sane characters (Nico Schottelius)
	* Allow types without parameters (Nico Schottelius)
	* Allow type to be singleton (Nico Schottelius)
	* Type __file learned --type symlink (Nico Schottelius)

1.0.2: 2011-03-09
	* Add manpages: cdist-type, cdist-type__file, cdist-reference, cdist-explorer (Nico Schottelius)
	* Make doc/man/ usable as MANPATH entry (Nico Schottelius)

1.0.1: 2011-03-08
	* Added cdist-type-template including manpage (Nico Schottelius)
	* Fix manpage building (Nico Schottelius)
	* Add new manpages: cdist-stages, cdist-bin-transfer (Nico Schottelius)

1.0.0: 2011-03-07
	* Initial release (Nico Schottelius)<|MERGE_RESOLUTION|>--- conflicted
+++ resolved
@@ -4,11 +4,8 @@
 next:
 	* Build: Overcome bash CDPATH when building docs (Dmitry Bogatov)
 	* Type __grafana_dashboard: Update distribution name, package signing key URI and repository URI (Dominique Roux)
-<<<<<<< HEAD
 	* Type __letsencrypt_cert: Add Devuan Beowulf support (Nico Schottelius)
-=======
 	* Type __docker: Add devuan support (Dominique Roux)
->>>>>>> 2f7dc5a6
 
 5.1.2: 2019-06-21
 	* Core: Add support for type parameters deprecation (Darko Poljak)
