Changelog
---------

next:
	* Type __letsencrypt_cert: Add support for devuan ascii (Darko Poljak)
	* Type __systemd_unit: Fix minor issues and add masking unit files support (Adam Dej)
	* Type __grafana_dashboard: Fix devuan ascii support (Dominique Roux)
<<<<<<< HEAD
	* Type __package_update_index: Fix error when using OS not using apt (Stu Zhao)
	* Type __package_update_index: Support --maxage for type pacman (Stu Zhao)
=======
	* Type __apt_source: Add nonparallel marker (Darko Poljak)
>>>>>>> 93d877f5

4.10.1: 2018-06-21
	* Type __letsencrypt_cert: Fix temp file location and removal (Darko Poljak)
	* Type __line: Handle missing file in __line explorer gracefully (Jonas Weber)
	* Documentation: Add env vars usage idiom for writing types (Darko Poljak)

4.10.0: 2018-06-17
	* New type: __acl (Ander Punnar)
	* Core: Disable config parser interpolation (Darko Poljak)
	* Type __sysctl: Use sysctl.d location if exists (Darko Poljak)
	* Type __line: Rewrite and support --before and --after (Steven Armstrong)

4.9.1: 2018-05-30
	* New type: __install_coreos (Ľubomír Kučera)
	* Type __consul_agent: Add LSB init header (Nico Schottelius)
	* Type __package_yum: Fix explorer when name contains package name with exact version specified (Aleksandr Dinu)
	* Type __letsencrypt_cert: Use object id as domain if domain param is not specified (Darko Poljak)

4.9.0: 2018-05-17
	* Type __docker_stack: Use --with-registry-auth option (Ľubomír Kučera)
	* New type: __docker_config (Ľubomír Kučera)
	* New type: __docker_secret (Ľubomír Kučera)
	* Type __letsencrypt_cert: Rewritten; WARN: breaks backward compatibility (Ľubomír Kučera)
	* Core: Fix NameError: name 'cdist_object' is not defined (Darko Poljak)

4.8.4: 2018-04-20
	* Documentation, type manpages: Fix spelling (Dmitry Bogatov)
	* New explorer: is-freebsd-jail (Kamila Součková)
	* Types __hostname, __start_on_boot, __sysctl: Support FreeBSD (Kamila Součková)
	* Type __install_config: set environment variable to distinguish between
	  install-config and regular config (Steven Armstrong)
	* Core: Improve error reporting (Darko Poljak)

4.8.3: 2018-03-16
	* Type __key_value: Add onchange parameter (Kamila Součková)
	* Types __prometheus_server, __prometheus_alertmanager, __grafana_dashboard:
	  Work with packages instead of go get, remove __daemontools dependency and clean up (Kamila Součková)
	* Documentation: Fix manpage generation (Darko Poljak)
	* New type: __docker_swarm (Ľubomír Kučera)
	* New type: __docker_stack (Ľubomír Kučera)

4.8.2: 2018-03-10
	* Core: Fix quiet argument access for bare cdist command (Darko Poljak)

4.8.1: 2018-03-09
	* Type __consul: Add option for directly downloading on target host (Darko Poljak)
	* Core: Add -4 and -6 params to force IPv4, IPv6 addresses respectively (Darko Poljak)
	* Type __package_update_index: Fix messaging (Thomas Eckert)
	* Type __package_dpkg: Add state parameter and messaging (Thomas Eckert)
	* Core: Fix a case when HOME is set but empty (Darko Poljak)
	* Core: Fix non-existent manifest non graceful handling (Darko Poljak)
	* Core: Fix main and inventory parent argparse options (Darko Poljak)
	* Core: Fix lost error info with parallel jobs (option -j) (Darko Poljak)
	* Core: Fix determining beta value through configuration (Darko Poljak)
	* Core: Fix determining save_output_streams value through configuration (Darko Poljak)
	* Core: Support in-distribution config file (Darko Poljak)
	* New type: __apt_default_release (Matthijs Kooijman)
	* Type __file: Add pre-exists state (Matthijs Kooijman)
	* Type __grafana_dashboard: Add support for stretch + ascii (Nico Schottelius)
	* Core: Fix idna (getaddrinfo) unicode tracebak for invalid host name (Darko Poljak)

4.8.0: 2018-02-14
	* Core: Skip empty lines in parameter files (Darko Poljak)
	* Explorer memory: Support OpenBSD (Philippe Gregoire)
	* Type __install_config: re-export cdist log level during installation (Steven Armstrong)
	* Type __sysctl: Add support for CoreOS (Ľubomír Kučera)
	* Type __systemd_unit: Various improvements (Ľubomír Kučera)
	* Type __line: Support regex beginning with '-' (Philippe Gregoire)
	* Type __letsencrypt_cert: Add nonparallel; make admin-email required (Kamila Součková)
	* Type __package_pkgng_freebsd: Redirect stdout and stderr to /dev/null	instead of closing them (michal-hanu-la)
	* Type __daemontools: Make it more robust and clean up the code (Kamila Součková)
	* Core: Save output streams (Steven Armstrong, Darko Poljak)
	* Documentation: Add local cache overview (Darko Poljak)
	* Type __systemd_unit: Fix handling stdin (Jonas Weber)
	* Type __package_apt: Add --purge-if-absent parameter (Jonas Weber)
	* Type __package_update_index: Add --maxage parameter for apt and add message if index was updated(Thomas Eckert)
	* Type __motd: Support reading from stdin (Jonas Weber)
	* Type __issue: Support reading from stdin (Jonas Weber)
	* Type __package_apt: Add support for --version parameter (Darko Poljak)
	* Type __letsencrypt_cert: Add --renew-hook parameter(Darko Poljak)
	* Core: Support disabling saving output streams (Darko Poljak)
	* Type __apt_source: Remove update index dependency; call index update in gencode-remote (Darko Poljak)

4.7.3: 2017-11-10
	* Type __ccollect_source: Add create destination parameter (Dominique Roux)
	* Type __ssh_authorized_key: Add messaging (Thomas Eckert)
	* New type: __letsencrypt_cert (Nico Schottelius, Kamila Součková)
	* Core: Warn about invalid type in conf dir and continue instead of error (Darko Poljak)
	* New type: __systemd_unit (Ľubomír Kučera)
	* Type __letsencrypt_cert: Add support for debian stretch (Daniel Tschada)
	* Type __line: Fix a case for absent when line contains single quotes (Darko Poljak)
	* Type __config_file: Fix onchange command not being executed (Ľubomír Kučera)

4.7.2: 2017-10-22
	* Type __hostname: Add support for CoreOS (Ľubomír Kučera)
	* Type __timezone: Add support for CoreOS (Ľubomír Kučera)
	* Explorer os: Fix for devuan ascii (Kamila Součková)

4.7.1: 2017-10-01
	* Type __line: Add messaging (Thomas Eckert)
	* Documentation: Fix documentation for building custom man-pages from non-standard path (Thomas Eckert)
	* Core: Fix running scripts with execute bit when name without path is specified (Ander Punnar)
	* Type __process: Add messaging (Thomas Eckert)

4.7.0: 2017-09-22
	* Core: Add configuration/config file support (Darko Poljak)
	* Core: Implement simple integration API (unstable) (Darko Poljak)
	* Explorer machine_type: Detect kvm on proxmox (Sven Wick)
	* Types __prometheus_server, __prometheus_alertmanager: Bugfixes (Kamila Součková)
	* New type: __prometheus_exporter (Kamila Součková)
	* Type __daemontools: Improve it on FreeBSD (Kamila Součková)
	* Type __package_pkg_openbsd: Fix use of --name (Philippe Gregoire)
	* Type __package_pkg_openbsd: Fix pkg_version explorer (Philippe Gregoire)
	* Type __prometheus_exporter: Fixes + go version bump (Kamila Součková)
	* Core, types: __cdist_loglevel -> __cdist_log_level (Darko Poljak)
	* Core, types: Add __cdist_log_level_name env var with vlaue of log level name (Darko Poljak)
	* Core: Make cdist honor __cdist_log_level env var (Darko Poljak)
	* Core: Add -l/--log-level option (Darko Poljak)
	* Type __install_stage: Fix __debug -> __cdist_log_level (Darko Poljak)
	* Documentation: Document __cdist_log_level (Darko Poljak)
	* Core: Log ERROR to stderr and rest to stdout (Darko Poljak, Steven Armstrong)
	* Type __ssh_authorized_key: Bugfix the case where invalid key clears a file and add key validation (Darko Poljak)

4.6.1: 2017-08-30
	* Type __user: Explore with /etc files (passwd, group, shadow) (Philippe Gregoire)
	* Explorer init: Use pgrep instead of ps for Linux (Philippe Gregoire)
	* Type __apt_key_uri: Redirect stderr of apt-key to /dev/null (Mark Verboom)
	* Type __package_pkg_openbsd: Support the empty flavor (Philippe Gregoire)
	* Type __package_pkg_openbsd: Support using /etc/installurl (Philippe Gregoire)
	* Type __user_groups: Support OpenBSD (Philippe Gregoire)
	* Type __hostname: Allow hostnamectl to fail silently (Steven Armstrong)
	* Type __install_config: Use default default __remote_{copy,exec} in custom __remote_{copy,exec} scripts (Steven Armstrong)
	* Type __ssh_authorized_key: Fix removing ssh key that is last one in the file (Darko Poljak)

4.6.0: 2017-08-25
	* Core: Add inventory functionality (Darko Poljak)
	* Core: Expose inventory host tags in __target_host_tags env var (Darko Poljak)
	* Type __timezone: Check current timezone before doing anything (Ander Punnar)
	* Core: Add -p HOST_MAX argument (Darko Poljak)
	* Core: Add archiving support for transferring directory - new -R beta option (Darko Poljak)
	* Core: Fix ssh connection multiplexing race condition (Darko Poljak)
	* Core: Fix emulator race conditions with -j option (Darko Poljak)
	* Documentation: Cleanup (Darko Poljak)
	* Explorer os: Get ID from /etc/os-release (Philippe Gregoire)

4.5.0: 2017-07-20
	* Types: Fix install types (Steven Armstrong)
	* Core: Add -r command line option for setting remote base path (Steven Armstrong)
	* Core: Allow manifest and gencode scripts to be written in any language (Darko Poljak)
	* Documentation: Improvements to the english and fix typos (Mesar Hameed)
	* Core: Merge -C custom cache path pattern option from beta branch (Darko Poljak)
	* Core: Improve and cleanup logging (Darko Poljak, Steven Armstrong)
	* Core: Remove deprecated -d option (Darko Poljak)
	* Type __file: If no --source then create only if there is no file (Ander Punnar)
	* Core: Ignore directory entries that begin with dot('.') (Darko Poljak)
	* Core: Fix parallel object prepare and run steps and add nonparallel type marker (Darko Poljak)

4.4.4: 2017-06-16
	* Core: Support -j parallelization for object prepare and object run (Darko Poljak)
	* Type __install_mkfs: mkfs.vfat does not support -q (Nico Schottelius)
	* Types __go_get, __daemontools*, __prometheus*: Fix missing dependencies, fix arguments (Kamila Součková)

4.4.3: 2017-06-13
	* Type __golang_from_vendor: Install golang from https://golang.org/dl/ (Kamila Součková)
	* Type __go_get: Install go packages using go get (Kamila Součková)
	* Explorer kernel_name: uname -s (Kamila Součková)
	* Type __sysctl: Add devuan support (Nico Schottelius)
	* Type __start_on_boot: Add devuan support (Nico Schottelius)
	* Core: Shorten ssh control path (Darko Poljak)
	* Type __consul: Add new version and add http check (Kamila Součková)
	* New types: __daemontools and __daemontools_service (Kamila Součková)
	* New types: __prometheus_server and __prometheus_alertmanager (Kamila Součková)
	* New type: __grafana_dashboard (Kamila Součková)

4.4.2: 2017-03-08
	* Core: Fix suppression of manifests' outputs (Darko Poljak)
	* Type __user_groups: Support FreeBSD (Andres Erbsen)
	* Type __cron: Fix filter for new cron on sles12 sp2 (Daniel Heule)
	* Type __docker: Support absent state (Dominique Roux)
	* Type __docker_compose: Support absent state (Dominique Roux)
	* New type: __hosts (Dmitry Bogatov)
	* New type: __dot_file (Dmitry Bogatov)

4.4.1: 2016-12-17
	* Documentation: Update docs for types that used man.rst as symbolic links (Darko Poljak)
	* Type __cron: Remove '# marker' for raw_command due to cron security (Daniel Heule)
	* New type: __docker_compose (Dominique Roux)
	* Type __apt_mark: Check supported apt version and if package is installed (Ander Punnar)
	* New type: __docker (Steven Armstrong)
	* New type: __package_dpkg (Tomas Pospisek)

4.4.0: 2016-12-03
	* Core: Deprecate -d option and make -v option log level counter (Darko	Poljak)
	* New type: __postgres_extension (Tomas Pospisek)
	* Core, types: Support IPv6 (Darko Poljak)
	* Type __consul: Add source and cksum files for Consul 0.7.0 and 0.7.1 (Carlos Ortigoza)
	* Type __user: FreeBSD fix (Kamila Souckova)
	* New type: __apt_mark (Ander Punnar)
	* Type __package_upgrade_all: Do not dist-upgrade by default, add apt-clean and apt-dist-upgrade options  (Ander Punnar)
	* Core: Correct target_host var in code.py (Darko Poljak)
	* All: Merge install feature from 4.0-pre-not-stable (Darko Poljak)

4.3.2: 2016-10-13
	* Documentation: Update no longer existing links (Simon Walter)
	* Core: Add warning message for faulty dependencies case (Darko Poljak)
	* Explorer os_version: Use /etc/os-release instead of /etc/SuSE-release	(Daniel Heule)
	* Type __package: Call __package_pkg_openbsd on openbsd (Andres Erbsen)
	* Type __package_pkg_openbsd: Support --version (Andres Erbsen)
	* Type __hostname: Support openbsd (Andres Erbsen)
	* New type: __firewalld_start: start/stop firewalld and/or enable/disable start on boot (Darko Poljak)
	* Bugfix __consul_agent: Config option was misnamed 'syslog' instead of	'enable_syslog' (Steven Armstrong)

4.3.1: 2016-08-22
	* Documentation: Spelling fixes (Darko Poljak)
	* Type __filesystem: Spelling fixes (Dmitry Bogatov)
	* Core: Add target_host file to cache since cache dir name can be hash (Darko Poljak)
	* Core: Improve hostfile: support comments, skip empty lines (Darko Poljak)

4.3.0: 2016-08-19
	* Documentation: Add Parallelization chapter (Darko Poljak)
	* Core: Add -b, --enable-beta option for enabling beta functionalities (Darko Poljak)
	* Core: Add -j, --jobs option for parallel execution and add parallel support for global explorers (currently in beta) (Darko Poljak)
	* Core: Add derived env vars for target hostname and fqdn (Darko Poljak)
	* New type: __keyboard: Set keyboard layout (Carlos Ortigoza)
	* Documentation: Re-license types' man pages to GPLV3+ (Dmitry Bogatov,	Darko Poljak)
	* New type __filesystem: manage filesystems on devices (Daniel Heule)
	* New type: __locale_system (Steven Armstrong, Carlos Ortigoza, Nico Schottelius)
	* New type: __sysctl (Steven Armstrong)

4.2.2: 2016-07-26
	* Core: Fix ssh ControlPath socket file error (Darko Poljak)
	* Documentation: Update cdist man page and cdist-references (Darko Poljak)
	* Documentation: Change cdist and cdist-type__pyvenv man page licenses to GPLv3+ (Darko Poljak)
	* Documentation: Add FILES to cdist man page (Darko Poljak)

4.2.1: 2016-07-18
	* Build: Fix signed release (Darko Poljak)
	* Build: Fix building docs (Darko Poljak)
	* Documentation: Fix man pages (Dmitry Bogatov)
	* Documentation: Fix spellings (Dmitry Bogatov)

4.2.0: 2016-07-16
	* Build: Make github signed release (Darko Poljak)
	* Core: Fix hostdir: use hash instead of target host (Steven Armstrong)
	* Core: pep8 (Darko Poljak)
	* Documentation: Restructure and fix and improve docs and manpages (Darko Poljak)
	* Core: Add files directory for static files (Darko Poljak)
	* Custom: Add bash and zsh completions (Darko Poljak)
	* Core: Improve error reporting for local and remote run command (Darko Poljak)
	* New type: __jail_freebsd9: Handle jail management on FreeBSD <= 9.X (Jake Guffey)
	* New type: __jail_freebsd10: Handle jail management on FreeBSD >= 10.0 (Jake Guffey)
	* Type __jail: Dynamically select the correct jail subtype based on target host OS (Jake Guffey)
	* Explorer __machine_type: add openvz and lxc
	* Explorer __os __os_version: add scientific
	* Type various: add scientific
	* Explorer __machine_type: add virtualbox (Stu Zhao)

4.1.0: 2016-05-27
	* Documentation: Migrate to reStructuredText format and sphinx (Darko Poljak)
	* Core: Add -f option to read additional hosts from file/stdin (Darko Poljak)
	* Type __apt_key: Use pool.sks-keyservers.net as keyserver (Steven Armstrong)

4.0.0: 2016-05-04
	* Core: Fix bug with parallel hosts operation when output path is specifed (Darko Poljak)
	* Type __package_pip: Add support for running as specified user (useful for pip in venv) (Darko Poljak)
	* New type: __pyvenv: Manage python virtualenv (Darko Poljak)
	* Core: Add CDIST_REMOTE_COPY/EXEC env variables and multiplexing options for default scp/ssh (Darko Poljak)
	* Types: Remove bashisms in scripts (Darko Poljak)
	* Core: Fix bug in remote command with environment (Darko Poljak)
	* Core: Fix bug in local code execution (Darko Poljak)
	* Documentation: Fix spelling in manual pages (Dmitry Bogatov)
	* New type: __pacman_conf: Manage pacman.conf (Dominique Roux)
	* New type: __pacman_conf_integrate: cdist compatible pacman.conf (Dominique Roux)
	* Type __consul: Do not install unused package unzip (Steven Armstrong)
	* Type __consul: Add source & cksum for 0.5.2 (Steven Armstrong)
	* Core: Support object ids '.cdist' (Nico Schottelius)
	* Type __apt_norecommends: Also setup autoremove options (Dmitry Bogatov)
	* Type __user_groups: Add NetBSD support (Jonathan A. Kollasch)
	* Type __timezone: Add NetBSD support (Jonathan A. Kollasch)
	* Type __ccollect_source: Add NetBSD support (Jonathan A. Kollasch)
	* Type __directory: Add NetBSD support (Jonathan A. Kollasch)
	* Type __file: Add NetBSD support (Jonathan A. Kollasch)
	* Type __group: Add NetBSD support (Jonathan A. Kollasch)
	* Type __consul: Add new consul versions (Nico Schottelius)
	* Type __apt_ppa: Do not install legacy package python-software-properties (Steven Armstrong)

3.1.13: 2015-05-16
	* Type __block: Fix support for non stdin blocks (Dominique Roux)
	* Type __consul: Install package unzip (Nico Schottelius)
	* Type __consul: Add source & cksum for 0.5.1 (Nico Schottelius)
	* Type __consul_agent: Use systemd for Debian 8 (Nico Schottelius)
	* Type __firewalld_rule: Ensure firewalld package is present (David Hürlimann)
	* Type __locale: Support CentOS (David Hürlimann)
	* Type __staged_file: Fix comparison operator (Nico Schottelius)
	* Type __user_groups: Support old Linux versions (Daniel Heule)

3.1.12: 2015-03-19
	* Core: Support object ids '.cdist' (Nico Schottelius)
	* New type: __firewalld_rule (Nico Schottelius)
	* Type __consul_agent: add support for acl options (Steven Armstrong)
	* Type __consul_agent: add support for Debian (Nico Schottelius)
	* Type __package_apt: Use default parameters (Antoine Catton)
	* Type __package_luarocks: Use default parameters (Antoine Catton)
	* Type __package_opkg: Use default parameters (Antoine Catton)
	* Type __package_pacman: Use default parameters (Antoine Catton)
	* Type __package_pip: Use default parameters (Antoine Catton)
	* Type __package_pkg_freebsd: Use default parameters (Antoine Catton)
	* Type __package_pkg_openbsd: Use default parameters (Antoine Catton)
	* Type __package_pkgng_openbsd: Use default parameters (Antoine Catton)

3.1.11: 2015-02-27
	* New type: __staged_file: Manage staged files (Steven Armstrong)
	* New type: __config_file: Manage configuration files and run code on change (Steven Armstrong)
	* New type: __consul: install consul (Steven Armstrong)
	* New type: __consul_agent: manage the consul agent (Steven Armstrong)
	* New type: __consul_check: manages consul checks (Steven Armstrong)
	* New type: __consul_reload: reload consul (Steven Armstrong)
	* New type: __consul_service: manages consul services (Steven Armstrong)
	* New type: __consul_template: manage the consul-template service (Steven Armstrong)
	* New type: __consul_template_template: manage consul-template templates (Steven Armstrong)
	* New type: __consul_watch_checks: manages consul checks watches (Steven Armstrong)
	* New type: __consul_watch_event: manages consul event watches (Steven Armstrong)
	* New type: __consul_watch_key: manages consul key watches (Steven Armstrong)
	* New type: __consul_watch_keyprefix: manages consul keyprefix watches (Steven Armstrong)
	* New type: __consul_watch_nodes: manages consul nodes watches (Steven Armstrong)
	* New type: __consul_watch_service: manages consul service watches (Steven Armstrong)
	* New type: __consul_watch_services: manages consul services watches (Steven Armstrong)
	* New Type: __rsync (Nico Schottelius)
	* Type __start_on_boot: Support Ubuntu upstart (Nico Schottelius)
	* Type __timezone: Added support for FreeBSD (Christian Kruse)

3.1.10: 2015-02-10
	* Core: Fix too many open files bug (#343)
	* Type __ssh_authorized_keys: Remove unneeded explorer (Steven Armstrong)
	* Type __ssh_authorized_keys: Fix empty output bug of entry explorer (Steven Armstrong)
	* Type __package_apt: Add support for --target-release (Nico Schottelius)
	* Type __locale: Add support for Ubuntu (Nico Schottelius)
	* Type __group: Rewrite (Steven Armstrong)
	* Documentation: Fix typo in maintainer file (Stephan Kulla)

3.1.9: 2014-10-17
	* Type __package_emerge: Fix handling of slotted packages (Daniel Heule)
	* Type __package_apt: Use --force-confdef (Ricardo Catalinas Jiménez)
	* Type __package_update_index: Decrease verbosity (Ricardo Catalinas Jiménez)
	* Type __package_upgrade_all: Decrease verbosity (Ricardo Catalinas Jiménez)

3.1.8: 2014-10-01
	* New Type: __package_update_index (Ricardo Catalinas Jiménez)
	* New Type: __package_upgrade_all  (Ricardo Catalinas Jiménez)

3.1.7: 2014-09-29
	* Type __cdistmarker: Fix typo (Ricardo Catalinas Jiménez)
	* Core: Bugfix: Export messaging to manifests (Ricardo Catalinas Jiménez)
	* Explorer cpu_cores, cpu_sockets, memory: Add Mac OS X support (Manuel Hutter)
	* Type __ssh_authorized_keys: Ensure keys are correctly added (Steven Armstrong)
	* New Type: __ssh_authorized_key (Steven Armstrong)
	* New Type: __package_pkgng_freebsd (Jake Guffey)

3.1.6: 2014-08-18
	* New Type: __ssh_dot_ssh (Nico Schottelius)
	* Type __package_yum: Support retrieving package via URL (Nico Schottelius)
	* Type __hostname: Support SuSE and have CentOS use sysconfig value (Nico Schottelius)
	* Type __locale: Support SuSE (Nico Schottelius)
	* Type __locale: Support Archlinux (Nico Schottelius)
	* Type __timezone: Support SuSE (Nico Schottelius)
	* Type __file: Support MacOS X (Manuel Hutter)
	* Type __iptables_apply: Add "reset" to init.d script of iptables (Nico Schottelius)
	* Type __ssh_authorized_key: Use new type __ssh_dot_ssh (Nico Schottelius)
	* Type __zypper_repo: Bugfix for pattern matching (Daniel Heule)

3.1.5: 2014-05-05
	* Type __zypper_repo: Automatically import gpg keys (Daniel Heule)
	* Type __zypper_service: Automatically import gpg keys (Daniel Heule)

3.1.4: 2014-05-04
	* Core: Ensure all created files end in \n (Steven Armstrong)
	* Documentation: Cleanup up, added HTML links (Tomas Pospisek)
	* Explorer interfaces: Remove test output (Daniel Heule)
	* Type __jail: Add messaging support (Jake Guffey)

3.1.3: 2014-04-29
	* New Type: __yum_repo (Steven Armstrong)
	* Type __hostname: Add support for CentOS (Nico Schottelius)

3.1.2: 2014-04-12
	* Documentation: Add missing environment variables to reference (Nico Schottelius)
	* Type __qemu_img: size is optional, if state is not present (Nico Schottelius)
	* Type __key_value: Rewrite using awk (Daniel Heule)
	* New Type: __dog_vdi (Nico Schottelius)

3.1.1: 2014-03-26
	* Core: Make __object and __object_id available to code (Daniel Heule)
	* New explorer: cpu_cores (Daniel Heule/Thomas Oettli)
	* New explorer: cpu_sockets (Daniel Heule/Thomas Oettli)
	* New explorer: machine_type (Daniel Heule/Thomas Oettli)
	* New explorer: memory (Daniel Heule/Thomas Oettli)
	* Type __jail: Fix parameter names in explorer (Jake Guffey)
	* Type __line: Ensure permissions are kept (Steven Armstrong)
	* Type __link: Do not create link in directory, if link exists (Steven Armstrong)
	* Type __package_pkg_openbsd: Improve error handling (og)

3.1.0: 2014-03-19
	* New Type: __rbenv (Nico Schottelius)
	* Type __file: Enhance OpenBSD Support (og)
	* Type __git: Pass onwer/group/mode values to __directory (Nico Schottelius)
	* Type __iptable_rule: Fix example documentation (Antoine Catton)
	* Type __key_value: Add messaging support (Nico Schottelius)
	* Type __package_pkg_openbsd: Allow to change PKG_PATH (og)
	* Type __ssh_authorized_keys: Allow managing existing keys (Steven Armstrong)
	* Type __user: Enhance OpenBSD Support (og)

3.0.9: 2014-02-14
	* Core: Ignore order dependencies if override is set (Daniel Heule)
	* Core: Improve Mac OS X support for unit tests (Steven Armstrong)
	* Type __locale: Error out in case of unsupported OS (Nico Schottelius)
	* Type __jail: Use default parameters for state (Daniel Heule)
	* Type __pf_ruleset: Use default parameters for state (Daniel Heule)
	* Type __postgres_database: Use default parameters for state (Daniel Heule)
	* Type __postgres_role: Use default parameters for state (Daniel Heule)
	* Type __rvm: Use default parameters for state (Daniel Heule)
	* Type __rvm_gem: Use default parameters for state (Daniel Heule)
	* Type __rvm_gemset: Use default parameters for state (Daniel Heule)
	* Type __rvm_ruby: Use default parameters for state (Daniel Heule)

3.0.8: 2014-02-11
	* Core: Enhance object id verification (Daniel Heule)
	* Core: Add unit tests for dependencies based on execution order (Daniel Heule)
	* Core: Add unit tests for dry run (Daniel Heule)

3.0.7: 2014-02-08
	* Core: Allow dependencies to be created based execution order (Daniel Heule)
	* Core: Add tests for override (Daniel Heule)

3.0.6: 2014-02-06
	* New Type: __apt_key (Steven Armstrong)
	* New Type: __apt_key_uri (Steven Armstrong)
	* New Type: __apt_norecommends (Steven Armstrong)
	* New Type: __apt_source (Steven Armstrong)
	* New Type: __ccollect_source (Nico Schottelius)
	* Type __git: Use default parameters (Daniel Heule)
	* Type __jail: Use default parameters (Daniel Heule)
	* Type __package_yum: Use default parameters (Daniel Heule)
	* Type __package_zypper: Use default parameters (Daniel Heule)
	* Type __user_groups: Use default parameters (Daniel Heule)

3.0.5: 2014-02-05
	* Core: Introduce override concept (Daniel Heule)
	* Type __process: Make --state absent work (Steven Armstrong)
	* Documentation: Update documentation for environment variables (Nico Schottelius)

3.0.4: 2014-01-29
	* Core: Ignore install types in config mode (Nico Schottelius)
	* Documentation: Update reference (files path in object space) (Nico Schottelius)
	* Documentation: Update best practise: Replaces templates/ with files/ (Nico Schottelius)
	* Type __apt_ppa: Install required software (Steven Armstrong)
	* Type __debconf_set_selections: Support --file - to read from stdin (Nico Schottelius)
	* Type __jail: Fix jaildir parameter handling (Jake Guffey)

3.0.3: 2014-01-22
	* Core: Enhance error message when requirement is missing object id (Nico Schottelius)
	* Core: Add environment variable to select shell for executing scripts (Daniel Heule)
	* Explorer hostname: Return host name by using uname -n (Nico Schottelius)
	* New Type: __hostname (Steven Armstrong)
	* Type __cdist: Use default paremeters (Daniel Heule)
	* Type __key_value: Use default paremeters (Daniel Heule)
	* Type __line: Use printf instead of echo for printing user input (Nico Schottelius)
	* Type __qemu_img: Use default paremeters (Daniel Heule)
	* Type __zypper_repo: Use default paremeters (Daniel Heule)
	* Type __zypper_service: Use default paremeters (Daniel Heule)

3.0.2: 2014-01-19
	* Documentation: Document all messages sent by types (Daniel Heule)
	* New Type: __block (Steven Armstrong)
	* New Type: __mount (Steven Armstrong)
	* Type __cron: Replace existing entry when changing it (Daniel Heule)
	* Type __ssh_authorized_keys: Use new type __block (Steven Armstrong)

3.0.1: 2014-01-14
	* Core: Copy only files, not directories (Steven Armstrong)
	* Core: Allow hostnames to start with / (Nico Schottelius)
	* Type __line: Remove unnecessary backslash escape (Nico Schottelius)
	* Type __directory: Add messaging support (Daniel Heule)
	* Type __directory: Do not generate code if mode is 0xxx (Daniel Heule)
	* Type __package: Fix typo in optional parameter ptype (Daniel Heule)
	* Type __start_on_boot: Fix for SuSE's chkconfig (Daniel Heule)

3.0.0: 2013-12-24
	* Core: Added messaging support (Nico Schottelius)
	* Core: Removed unused "changed" attribute of objects  (Nico Schottelius)
	* Core: Support default values for multiple parameters (Steven Armstrong)
	* Core: Ensure Object Parameter file contains \n (Steven Armstrong)
	* New Type: __zypper_repo (Daniel Heule)
	* New Type: __zypper_service (Daniel Heule)
	* New Type: __package_emerge (Daniel Heule)
	* New Type: __package_emerge_dependencies (Daniel Heule)
	* Type __cron: Add support for raw lines (Daniel Heule)
	* Type __cron: Suppress stderr output from crontab (Daniel Heule)
	* Type __cron: Fix quoting issue (Daniel Heule)
	* Type __file: Do not generate code if mode is 0xxx (Nico Schottelius)
	* Type __iptables_rule: Use default parameter (Nico Schottelius)
	* Type __key_value: Fix quoting issue (Steven Armstrong)
	* Type __package: Use state --present by default (Steven Armstrong)
	* Type __package_zypper: Support non packages as well (Daniel Heule)
	* Type __package_zypper: Support package versions (Daniel Heule)
	* Type __postfix_*: Depend on __postfix Type (Steven Armstrong)
	* Type __postfix_postconf: Enable support for SuSE (Daniel Heule)
	* Type __postfix: Enable support for SuSE (Daniel Heule)
	* Type __start_on_boot: Use default parameter state (Nico Schottelius)
	* Type __start_on_boot: Add support for gentoo (Daniel Heule)
	* Type __user: Add support for state parameter (Daniel Heule)
	* Type __user: Add support for system users (Daniel Heule)
	* Type __user: Add messaging support (Steven Armstrong)
	* Type __zypper_service: Support older SuSE releases (Daniel Heule)

2.3.7: 2013-12-02
	* Type __file: Secure the file transfer by using mktemp (Steven Armstrong)
	* Type __file: Only remove file when state is absent (Steven Armstrong)
	* Type __link: Only remove link when state is absent (Steven Armstrong)
	* Type __directory: Only remove directory when state is absent (Steven Armstrong)
	* Type __directory: Fix newly introduced quoting issue (Nico Schottelius)
	* Type __package_zypper: Fix explorer and parameter issue (Daniel Heule)
	* Core: Fix backtrace when cache cannot be deleted (Nico Schottelius)

2.3.6: 2013-11-25
	* New Type: __locale (Nico Schottelius)
	* Type __line: Ensure special characters are not interpreted (Nico Schottelius)

2.3.5: 2013-10-10
	* Core: Unit test fix for remote_copy (Steven Armstrong)
	* Documentation: Updated manpages of __package and __file (Alex Greif)
	* Documentation: Add more examples to cdist-manifest (Dan Levin)
	* Type __package_apt: Do not install recommends by default (Nico Schottelius)

2.3.4: 2013-10-03
	* Core: Add missing bits to support dry run (Steven Armstrong)
	* Core: Make unit test remote copy more compatible with scp (Steven Armstrong)
	* New Type: __postfix (Steven Armstrong)
	* New Type: __postfix_master (Steven Armstrong)
	* New Type: __postfix_postconf (Steven Armstrong)
	* New Type: __postfix_postmap (Steven Armstrong)
	* New Type: __postfix_reload (Steven Armstrong)
	* Type __line: Ensure regex does not contain /
	* Type __ssh_authorized_keys: Bugfix: Preserve ownership (Steven Armstrong)

2.3.3: 2013-09-09
	* Core: Add support for default values of optional parameters (Steven Armstrong)
	* Type __start_on_boot: Bugfix for systemd (Steven Armstrong)

2.3.2: 2013-09-05
	* Build: Ensure tests don't change attributes of non-test files (Nico Schottelius)
	* Core: Fix typo in argument parser (Nico Schottelius)
	* Core: Code cleanup: Remove old install code (Steven Armstrong)
	* Core: Improve error message when using non-existing type in requirement (Nico Schottelius)
	* New Type: __iptables_rule (Nico Schottelius)
	* New Type: __iptables_apply (Nico Schottelius)
	* Type __cdist: Also create home directory (Nico Schottelius)
	* Type __cdist: Add support for --shell parameter (Nico Schottelius)
	* Type __motd: Regenerate motd on Debian and Ubuntu (Nico Schottelius)

2.3.1: 2013-08-28
	* Core: Support relative paths for configuration directories (Nico Schottelius)
	* Core: Code cleanup (removed context class, added log class) (Nico Schottelius)
	* Documentation: Add more best practises (Nico Schottelius)
	* Documentation: Add troubleshooting chapter (Nico Schottelius)
	* Type __key_value: Fix quoting problem (Steven Armstrong)

2.3.0: 2013-08-12
	* Core: Added support for cdist shell (Nico Schottelius)
	* Documentation: Improved some manpages (Nico Schottelius)

2.2.0: 2013-07-12
	* Build: Cleanup the Makefile (Nico Schottelius)
	* Type __package_opkg: Use shortcut version (Nico Schottelius)
	* Core: Remove old pseudo object id "singleton" (Steven Armstrong)

2.1.2: 2013-07-09
	* Build: Change clean-dist target to "distclean" (Nico Schottelius)
	* Build: Moved a lot of build logic into Makefile for dependency resolution
	* Core: Make global explorers available to initial manifest (Arkaitz Jimenez)
	* Core: Change execution order to run object as one unit (Nico Schottelius)
	* Documentation: Improved documentation (Tomáš Pospíšek)
	* New Remote Example: Add support for sudo operations (Chase James)
	* New Type: __update_alternatives (Nico Schottelius)
	* New Type: __cdist (Nico Schottelius)
	* Type __apt_ppa: Fix comparison operator (Tyler Akins)
	* Type __start_on_boot: Archlinux changed to use systemd - adapt type (Nico Schottelius)
	* Type __git: Missing quotes added (Chase James)
	* Type __postgres_database: Make state parameter optional (Chase James)
	* Type __postgres_role: Make state parameter optional, fix password bug (Chase James)
	* Type __process: Make state parameter optional (Nico Schottelius)
	* Type __cron: Simplyfied and syntax change (Nico Schottelius)

2.1.1: 2013-04-08
	* Core: Use dynamic dependency resolver to allow indirect self dependencies (Nico Schottelius)
	* Core: Remove umask call - protect /var/lib/cdist only (Arkaitz Jimenez)
	* Explorer os: Added Slackware support (Eivind Uggedal)
	* Type __git: Support mode and fix owner/group settings (contradict)
	* Type __jail: State absent should implies stopped (Jake Guffey)
	* Type __directory: Make stat call compatible with FreeBSD (Jake Guffey)
	* Type __cron: Allow crontab without entries (Arkaitz Jimenez)
	* Type __user: Add support for creating user home (Arkaitz Jimenez)

2.1.0: 2012-12-09
	* Core: Ensure global explorers are executable (Nico Schottelius)
	* Core: Ensure type explorers are executable (Steven Armstrong)
	* New Type: __git (Nico Schottelius)
	* New Type: __ssh_authorized_keys (Steven Armstrong)
	* New Type: __user_groups (Steven Armstrong)
	* Type __rvm_gemset: Change parameter "default" to be boolean (Nico Schottelius)
	* Type __user: Remove --groups support (now provided by __user_groups)
	* Type __apt_ppa: Bugfix: Installeded ppa detection (Steven Armstrong)
	* Type __jail: Change optional parameter "started" to boolean "stopped" parameter,
		change optional parameter "devfs-enable" to boolean "devfs-disable" parameter and
		change optional parameter "onboot" to boolean. (Nico Schottelius)
	* Type __package_pip: Bugfix: Installeded the package, not pyro (Nico Schottelius)
	* Remove Type __ssh_authorized_key: Superseeded by __ssh_authorized_keys (Nico Schottelius)
	* Support for CDIST_PATH (Steven Armstrong)

2.1.0pre8: 2012-11-15
	* Type cleanup: __apt_ppa, __apt_ppa_update_index, __file,
		__ssh_authorized_key, __timezone, all install types (Steven Armstrong)
	* Types: Remove all parameter changing code (Nico Schottelius)
	* Type __rvm_ruby: Change parameter "default" to be boolean (Nico Schottelius)
	* Documentation: Web documentation clean up (Nico Schottelius)

2.1.0pre7: 2012-11-07
	* Core: All unit tests restored back to working (Nico Schottelius)
	* Core: Print error message when missing the initial manifest (Nico Schottelius)

2.1.0pre6: 2012-11-05
	* New Example: Turn remote calls into local calls (used for unittesting) (Nico Schottelius)
	* Core: Export PYTHONPATH, it's also needed by emulator (Nico Schottelius)
	* Bugfix Type __rvm_ruby: Add clean package dependencies (Nico Schottelius)
	* Bugfix Type __rvm_gem: Run rvm as user, not as root (Nico Schottelius)
	* Cleanup Type __rvm, __rvm_gemset: Use shortcut version (Nico Schottelius)
	* Bugfix __rvm_gemset: Correctly check for gemsets (Nico Schottelius)
	* Cleanup Type __postgres_database,  __postgres_role: Reference each other
		in documentation (Nico Schottelius)
	* Cleanp Type __postgres_role: Use boolean parameters where appropriate (Nico Schottelius)
	* Cleanp Type __postgres_role: Use shortcut version (Nico Schottelius)

2.1.0pre5: 2012-11-01
	* Core: First round of tests updated to work with multiple configuration directories (Nico Schottelius)

2.1.0pre4: 2012-10-31
	* Dist: PyPi: Moved cdist.py to script/cdist to avoid double import (Nico Schottelius)
	* Core: Added support for multiple configuration directories (no documentation) (Nico Schottelius)

2.1.0pre3: 2012-10-30
	* Dist: PyPi: Types and explorer included as package data (Nico Schottelius)

2.1.0pre2: 2012-10-26
	* Dist: PyPi: Add conf/ directory to distribution (Nico Schottelius)
	* Dist: Initial support for archlinux packaging (Nico Schottelius)

2.1.0pre1: 2012-10-26
	* Core: Removed obsolete variable __self (Nico Schottelius)
	* Removed type __addifnosuchline (replaced by __line) (Nico Schottelius)
	* Removed type __removeline (replaced by __line) (Nico Schottelius)
	* Type __directory: Parameter --parents and --recursive are now boolean (Nico Schottelius)
	* Type __package_apt, __package_luarocks, __package_opkg,
		__package_pacman, __package_pkg_freebsd, __package_pkg_openbsd,
		__package_rubygem, __package_yum, __process:
			Parameter state accepts only "present" and "absent" (Nico Schottelius)
	* Dist: Initial support for pypi packaging (Nico Schottelius)

2.0.15: 2012-11-02
	* Core: Make variable __object_name available in type explorers (Steven Armtrong)
	* New Type: __qemu_img (Nico Schottelius)
	* New Type: __line (Nico Schottelius)
	* New Type: __pf_apply (Jake Guffey)
	* New Type: __pf_ruleset (Jake Guffey)
	* Bugfix Type: __rvm: Make type work if rvm is already installed (Nico Schottelius)

2.0.14: 2012-09-07
	* Bugfix Type: __jail: Use correct variable (Jake Guffey)
	* Change Type: __jail: Parameter jailbase now optional (Jake Guffey)
	* Bugfix Type: __user: Use passwd database on FreeBSD (Jake Guffey)
	* Bugfix Type: __start_on_boot: Do not change parameters (Nico Schottelius)
	* Feature __user: Added support for BSDs (Sébastien Gross)
	* Feature __group: Added support for FreeBSD (Jake Guffey)
	* New Type: __package_zypper (Nico Schottelius)
	* Feature Types: Initial Support for SuSE Linux (Nico Schottelius)

2.0.13: 2012-06-05
	* Bugfix __ssh_authorized_key: Ensure it sets proper group (contradict)
	* Bugfix __addifnosuchline: Fixed quotes/interpolation bug ("a  b" became "a b") (Nico Schottelius)
	* New Explorer: interfaces (Sébastien Gross)
	* Feature core: Support reading from stdin in types (Steven Armstrong)
	* Feature core: Support multiple parameters for types (Steven Armstrong)
	* Feature __file: Support reading from stdin with - syntax (Steven Armstrong)

2.0.12: 2012-05-29
	* Core: Correctly raise error on Python < 3.2 (Steven Armtrong)
	* Core: Add support for --remote-exec and --remote-copy parameters (Nico Schottelius)
	* Documentation: Debian Squeeze hints (Sébastien Gross)

2.0.11: 2012-05-23
	* Fix insecure file/directory creation: Use umask 077 (Nico Schottelius)

2.0.10: 2012-05-18
	* Cleanup __group: No getent gshadow in old Redhat, use groupmod -g
		(Matt Coddington)
	* Bugfix __package_yum: Missing cat (Nico Schottelius)
	* Bugfix __start_on_boot: Correctly use sed and quotes (Steven Armstrong)
	* Feature __file: Support for --state exists (Steven Armstrong)
	* Feature core: Make variable __manifest available to type manifests (Nico Schottelius)
	* Feature core: Correct parent dependency handling (Steven Armstrong)
	* Bugfix several types: Fix sed for FreeBSD (Istvan Beregszaszi)
	* New Type: __jail (Jake Guffey)
	* Change Type: __rvm*: --state present/absent not installed/remvoed (Evax Software)
	* Bugfix Type: __cron: Hide error output from crontab (Nico Schottelius)
	* Various smaller bugfixes (Chris Lamb)

2.0.9: 2012-03-12
	* Cleanup documentation: Fix environment variable list to be properly
		displayed (Giel van Schijndel)
	* Cleanup documentation: Some minor corrections
	* New Type: __package_opkg (Giel van Schijndel)
	* New Type: __package_pkg_freebsd (Jake Guffey)
	* New Type: __mysql_database (Benedikt Koeppel)
	* Feature __package: Support for OpenWRT (Giel van Schijndel)
	* Feature __start_on_boot: Support for OpenWRT (Giel van Schijndel)
	* Feature __start_on_boot: Support for Amazon Linux (Matt Coddington)
	* New Example: Use rsync to backup files (Matt Coddington)
	* Feature core: Exit non-zero, if configuration failed (Nico Schottelius)
	* Documentation: Describe how to do templating (Aurélien Bondis)

2.0.8: 2012-02-20
	* Bugfix core: Remove another nasty traceback when sending SIGINT (aka Ctrl-C) (Nico Schottelius)
	* Cleanup: Better hint to source of error (Nico Schottelius)
	* Cleanup: Do not output failing script, but path to script only (Nico Schottelius)
	* Cleanup: Remove support for __debug variable in manifests (Type != Core
		debugging) (Nico Schottelius)
	* Cleanup: Change __package_* to support absent/present (default state
		name now). The values removed/installed will be removed in cdist 2.1. (Nico Schottelius)
	* Cleanup: Change __process to support absent/present (default state
		name now). The values running/stopped will be removed in cdist 2.1. (Nico Schottelius)
	* Feature Core: Support boolean parameters (Steven Armstrong)

2.0.7: 2012-02-13
	* Bugfix __file: Use chmod after chown/chgrp (Matt Coddington)
	* Bugfix __user: Correct shadow field in explorer (Matt Coddington)
	* Bugfix __link: Properly handle existing links (Steven Armstrong)
	* Bugfix __key_value: More robust implementation (Steven Armstrong)
	* Bugfix __user: Fix for changing a user's group by name (Matt Coddington)
	* New Type: __package_pip (Nico Schottelius)
	* Bugfix/Cleanup: Correctly allow Object ID to start and end with /, but
		not contain //. (Nico Schottelius)

2.0.6: 2012-01-28
	* Bugfix __apt_ppa:
		Also remove the [ppa-name].list file, if empty. (Tim Kersten)
	* Bugfix __group:
		Referenced wrong variable name (Matt Coddington)
	* Feature __package_apt:
		Initial support for virtual packages (Evax Software)
	* Feature Core: Added new dependency resolver (Steven Armstrong)
	* Feature Explorer, __package_yum: Support Amazon Linux (Matt Coddington)
	* New Type: __rvm (Evax Software)
	* New Type: __rvm_gem (Evax Software)
	* New Type: __rvm_gemset (Evax Software)
	* New Type: __rvm_ruby (Evax Software)

2.0.5: 2012-01-18
	* Bugfix __key_value: Use correct delimiters
		(Steven Armstrong, Daniel Maher)
	* Cleanup: Explicitly require Python >= 3.2 (do not fail implicitly) (Nico Schottelius)
	* Documentation: (Re)write of the tutorial (Nico Schottelius)
	* Feature: __addifnosuchline supports matching on
		regular expressions (Daniel Maher)
	* Feature: __directory, __file, __link:
		Add --state parameter (Steven Armstrong)
	* New Type: __package_luarocks (Christian G. Warden)
	* New Type: __cdistmarker (Daniel Maher)

2.0.4: 2011-11-18
	* Bugfix core: Remove traceback when sending SIGINT (aka Ctrl-C) (Nico Schottelius)
	* Bugfix core: Accept parameters with - in the name (Steven Armstrong)
	* Cleanup: __object_fq variable removed (never used) (Nico Schottelius)
	* Cleanup: Environment variable __self DEPRECATED, use __object_name instead (Nico Schottelius)
	* Cleanup: Environment variable __self scheduled for removal in cdist 2.1 (Nico Schottelius)
	* Documentation: Many examples for use of __remote_* (Steven Armstrong)
	* Feature: Automatically require all used objects (Steven Armstrong)
	* New Type: __cron (Steven Armstrong)

2.0.3: 2011-10-18
	* Improved logging, added --verbose, by more quiet by default
	* Bugfix __user: Correct quoting (Steven Armstrong)
	* Bugfix __addifnosuchline: Falsely exited (Nico Schottelius)
	* Bugfix requirements: Restore original require="" behaviour (Nico Schottelius)
	* Feature requirements: Check for broken object_ids and abort (Nico Schottelius)
	* Massive refactoring and unittesting introduced (Steven Armstrong)

2.0.2: 2011-09-27
	* Add support for detection of OpenWall Linux (Matthias Teege)
	* Add support for __debug variable in manifests (Nico Schottelius)
	* Bugfix core: Various issues with type emulator (Nico Schottelius)

2.0.1: 2011-09-23
	* Bugfix core: Always print source of error in case of exec errors (Nico Schottelius)
	* Bugfix core: Various smaller bugs in string concatenation (Nico Schottelius)
	* Feature: Add marker "changed" to changed objects (Nico Schottelius)

2.0.0: 2011-09-16
	* New Type: __package_rubygem (Chase Allen James)
	* __self replaced by __object_fq (Nico Schottelius)
	* Rewrote cdist in Python (Nico Schottelius)

1.7.1: 2011-07-26
	* Documentation: Add explorers to reference (Nico Schottelius)
	* Documentation: Typo cleanup (Derek Brost)
	* Type __key_value: Bugfix (Steven Armstrong)
	* New Type: __postgres_role (Steven Armstrong)
	* New Type: __postgres_database (Steven Armstrong)

1.7.0: 2011-05-10
	* Bugfix type __package_yum: Fix redhat support (Ramon Salvadó)
	* Improved type __package_yum: Add centos support (Ramon Salvadó)
	* New Type: __timezone (Ramon Salvadó)
	* Renamed explorer: hardware_type to machine (Nico Schottelius)
	* Core: Do not execute empty code fragments (Nico Schottelius)

1.6.2: 2011-04-19
	* Core: Introduce __cdist_tmp_base_dir (Nico Schottelius)
	* Core: Cleanup and enhance cdist-type-template (Nico Schottelius)
	* Core: cdist-mass-deploy: Report failed cdist-deploy-to instances (Nico Schottelius)
	* New Type: __ssh_authorized_key (Aurélien Bondis)

1.6.1: 2011-04-07
	* Improved logging: Show code responsible for abort (Nico Schottelius)
	* Improved logging: Consistently prefix with current object or core (Nico Schottelius)
	* Bugfix: Type __debconf_set_selections used wrong contens for selection (Nico Schottelius)
	* Bugfix: Don't fail, if cache directory is not existing (Nico Schottelius)
	* Bugfix: __user and __group exited non-zero if no change was necessary (Nico Schottelius)
	* New Explorer: hardware_type (Nico Schottelius)
	* New Type: __package_pkg_openbsd (Andi Brönnimann)
	* New Type: __autofs_map (Steven Armstrong)
	* New Type: __autofs_master (Steven Armstrong)

1.6.0: 2011-04-06
	* New Type: __package_yum (Nico Schottelius)
	* New type: __debconf_set_selections (Nico Schottelius)
	* New explorer: os_version (Nico Schottelius)
	* Bugfix: Type __group failed in case of __group NAME syntax (Nico Schottelius)
	* Bugfix: __package* types: consistently name --state removed instead of
		uninstalled or deinstalled (Nico Schottelius)
	* Type __package: Added Fedora support (Nico Schottelius)
	* Type __package_apt: Removed --preseed support (Nico Schottelius)
	* Explorer os gained Fedora support (Nico Schottelius)
	* Simplified types __user and __group (Nico Schottelius)
	* New helper binary: cdist-mass-deploy (Nico Schottelius)

1.5.0: 2011-04-01
	* Add basic cache functionality (Nico Schottelius)
	* New type: __process (Nico Schottelius)
	* Restructured execution: (Steven Armstrong)
		Orientate processing on objects, resolve dependencies and
		ensure correct execution order.
	* Documentation: Rewrite stages docs (Steven Armstrong)
	* Documentation: Remove legacy man pages (Steven Armstrong)

1.4.1: 2011-03-25
	* New type: __key_value (Steven Armstrong)
	* New type: __apt_ppa (Steven Armstrong)
	* Documentation: Manpage generation cleanup (Nico Schottelius)
	* Documentation: Manpage fix for __apt_ppa

1.4.0: 2011-03-24
	* Add --recursive to __directory (Nico Schottelius)
	* Move cdist generated stuff to .cdist of an object (Nico Schottelius)
	* Allow objects to be redefined (Nico Schottelius)

1.3.2: 2011-03-21
	* Add --source to __motd (Nico Schottelius)
	* Add --preseed to __package_apt (Nico Schottelius)
	* Include HTML documentation of manpages and publish them (Nico Schottelius)

1.3.1: 2011-03-21
	* Document: cdist-type-build-emulation (Nico Schottelius)
	* Document: cdist-type-emulator (Nico Schottelius)
	* Document: cdist-remote-explorer-run (Nico Schottelius)
	* Fix dependencies in cdist-code-run (Nico Schottelius)
	* Fix dependencies in cdist-manifest-run-all (Nico Schottelius)
	* Add --source to __issue and fix os check (Nico Schottelius)

1.3.0: 2011-03-20
	* Add support for local and remote code generation and execution (Nico Schottelius)
	* Bugfix: Remove obsolete $@ call in cdist-remote-explorer-run (Nico Schottelius)
	* Bugfix: Correct manpage for __removeline (broke manpage generation) (Nico Schottelius)

1.2.0: 2011-03-19
	* Added dependencies (see cdist-type(7)) (Nico Schottelius)
	* New type: __removeline (Daniel Roth)
	* New type: __group (Steven Armstrong)
	* New type: __user (Steven Armstrong)
	* Documentation: cdist-run-remote (Nico Schottelius)
	* Documentation: cdist-code-run-all (Nico Schottelius)
	* Documentation: cdist-object-gencode (Nico Schottelius)
	* Documentation: cdist-explorer-run-global (Nico Schottelius)
	* Documentation: cdist-manifest-run-init (Nico Schottelius)
	* Documentation: cdist-manifest-run-all (Nico Schottelius)
	* Documentation: cdist-object-gencode-all (Nico Schottelius)
	* Documentation: cdist-manifest-run (Nico Schottelius)

1.1.0: 2011-03-16
	* Replace type __file with __file, __directory, __link (Nico Schottelius)
	* Documentation: cdist-env (Nico Schottelius)
	* Documentation: cdist-config (Nico Schottelius)
	* Documentation: cdist-dir (Nico Schottelius)
	* Documentation: cdist-quickstart (Nico Schottelius)

1.0.4: 2011-03-15
	* New type: __motd (Nico Schottelius)
	* New type: __addifnosuchline (Daniel Roth)
	* New type: __user (Nico Schottelius)
	* Document type: __issue (Nico Schottelius)
	* Document type: __package (Nico Schottelius)
	* Document type: __package_pacman (Nico Schottelius)
	* Document type: __package_apt (Nico Schottelius)
	* New parameter for __file: --owner and --group (Nico Schottelius)

1.0.3: 2011-03-11
	* Update regexp used for sane characters (Nico Schottelius)
	* Allow types without parameters (Nico Schottelius)
	* Allow type to be singleton (Nico Schottelius)
	* Type __file learned --type symlink (Nico Schottelius)

1.0.2: 2011-03-09
	* Add manpages: cdist-type, cdist-type__file, cdist-reference, cdist-explorer (Nico Schottelius)
	* Make doc/man/ usable as MANPATH entry (Nico Schottelius)

1.0.1: 2011-03-08
	* Added cdist-type-template including manpage (Nico Schottelius)
	* Fix manpage building (Nico Schottelius)
	* Add new manpages: cdist-stages, cdist-bin-transfer (Nico Schottelius)

1.0.0: 2011-03-07
	* Initial release (Nico Schottelius)<|MERGE_RESOLUTION|>--- conflicted
+++ resolved
@@ -5,12 +5,9 @@
 	* Type __letsencrypt_cert: Add support for devuan ascii (Darko Poljak)
 	* Type __systemd_unit: Fix minor issues and add masking unit files support (Adam Dej)
 	* Type __grafana_dashboard: Fix devuan ascii support (Dominique Roux)
-<<<<<<< HEAD
-	* Type __package_update_index: Fix error when using OS not using apt (Stu Zhao)
+	* Type __apt_source: Add nonparallel marker (Darko Poljak)
+  * Type __package_update_index: Fix error when using OS not using apt (Stu Zhao)
 	* Type __package_update_index: Support --maxage for type pacman (Stu Zhao)
-=======
-	* Type __apt_source: Add nonparallel marker (Darko Poljak)
->>>>>>> 93d877f5
 
 4.10.1: 2018-06-21
 	* Type __letsencrypt_cert: Fix temp file location and removal (Darko Poljak)
