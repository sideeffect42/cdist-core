--- conflicted
+++ resolved
@@ -1,11 +1,8 @@
 Changelog
 ---------
 next:
-<<<<<<< HEAD
 	* Core: Add derived env vars for target hostname and fqdn (Darko Poljak)
-=======
 	* New type: __keyboard: Set keyboard layout (Carlos Ortigoza)
->>>>>>> 1905f96f
 	* Documentation: Re-license types' man pages to GPLV3+ (Dmitry Bogatov,	Darko Poljak)
 	* New type __filesystem: manage filesystems on devices (Daniel Heule)
 	* New type: __locale_system (Steven Armstrong, Carlos Ortigoza, Nico Schottelius)
