--- conflicted
+++ resolved
@@ -2,12 +2,9 @@
 ---------
 
 next:
-<<<<<<< HEAD
 	* Core: Fix bug with parallel hosts operation when output path is specifed (Darko Poljak)
-=======
 	* Type __package_pip: Add support for running as specified user (useful for pip in venv) (Darko Poljak)
 	* New type: __pyvenv: Manage python virtualenv (Darko Poljak)
->>>>>>> 424b963b
 	* Core: Add CDIST_REMOTE_COPY/EXEC env variables and multiplexing options for default scp/ssh (Darko Poljak)
 	* Types: Remove bashisms in scripts (Darko Poljak)
 	* Core: Fix bug in remote command with environment (Darko Poljak)
