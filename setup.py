import os
import collections
import re
import subprocess
import glob

# Set locale
try:
    import locale
    locale.setlocale(locale.LC_ALL, "C")
except:
    pass

from distutils import log

try:
    from packaging.version import Version
except ImportError:
    # fallback to distutils.version
    from distutils.version import LooseVersion as Version

# Import setuptools / distutils
try:
    import setuptools
    from setuptools import setup
    using_setuptools = True

    if Version(setuptools.__version__) < Version("38.6.0"):
        # setuptools 38.6.0 is required for connections to PyPI.
        # cf. also _pypi_can_connect()
        log.warn("You are running an old version of setuptools: %s. "
                    "Consider upgrading." % setuptools.__version__)
except ImportError:
    from distutils.core import setup
    using_setuptools = False

    log.warn("You are running %s using distutils. "
                "Please consider installing setuptools." % __file__)

from distutils.errors import DistutilsError

import distutils.command.build
import distutils.command.build_py
import distutils.command.clean
import distutils.command.sdist


class ManPages:
    rst_glob = glob.glob("docs/man/man?/*.rst")

    @classmethod
    def _render_manpage(cls, rst_path, dest_path):
        from docutils.core import publish_file
        from docutils.writers import manpage

        publish_file(
            source_path=rst_path,
            destination_path=dest_path,
            writer=manpage.Writer(),
            settings_overrides={
                "language_code": "en",
                "report_level": 1,  # info
                "halt_level": 1,  # info
                "smart_quotes": True,
                "syntax_highlight": "none",
                "traceback": True
            })

    @classmethod
    def build(cls, distribution, dry_run=False):
        try:
            import docutils  # noqa
        except ImportError:
            log.warn(
                "docutils is not available, no man pages will be generated")
            return

        man_pages = collections.defaultdict(list)

        # convert man pages
        for path in cls.rst_glob:
            pagename = os.path.splitext(os.path.basename(path))[0]
            section_dir = os.path.basename(os.path.dirname(path))
            section = int(section_dir.replace("man", ""))

            destpath = os.path.join(
                os.path.dirname(path), "%s.%u" % (pagename, section))

            log.info("generating man page %s" % destpath)
            if not dry_run:
                cls._render_manpage(path, destpath)

            man_pages[section_dir].append(destpath)

        # add man pages to data_files so that they are installed
        for (section, pages) in man_pages.items():
            distribution.data_files.append(
                ("share/man/" + section, pages))

    @classmethod
    def clean(cls, distribution, dry_run=False):
        for path in cls.rst_glob:
            pattern = os.path.join(
                os.path.dirname(path),
                os.path.splitext(os.path.basename(path))[0] + ".?")
            for manpage in glob.glob(pattern):
                log.info("removing %s" % manpage)
                if not dry_run:
                    os.remove(manpage)


def hardcode_version(file):
    log.info("injecting version number into %s", file)
    with open(file, "w") as f:
        f.write('VERSION = "%s"\n' % (__import__("cdist").__version__))


class cdist_build(distutils.command.build.build):
    def run(self):
        distutils.command.build.build.run(self)

        # Build man pages
        log.info("generating man pages")
        ManPages.build(self.distribution, dry_run=self.dry_run)


class cdist_build_py(distutils.command.build_py.build_py):
    def build_module(self, module, module_file, package):
        (dest_name, copied) = super().build_module(
            module, module_file, package)

        if dest_name == os.path.join(self.build_lib, "cdist", "version.py") \
                and not self.dry_run:
            # Hard code generated version number into source distribution
            if os.path.exists(dest_name):
                os.remove(dest_name)
            hardcode_version(dest_name)

        return (dest_name, copied)


class cdist_sdist(distutils.command.sdist.sdist):
    def make_release_tree(self, base_dir, files):
        distutils.command.sdist.sdist.make_release_tree(self, base_dir, files)

        # Hard code generated version number into source distribution
        version_file = os.path.join(base_dir, "cdist", "version.py")
        if os.path.exists(version_file):
            os.remove(version_file)
        hardcode_version(version_file)


class cdist_clean(distutils.command.clean.clean):
    def run(self):
        ManPages.clean(self.distribution, dry_run=self.dry_run)
        distutils.command.clean.clean.run(self)


def _pypi_can_connect():
    # PyPI requires an SSL client with SNI and TLSv1.2 support.
    # https://github.com/pypi/warehouse/issues/3411
    # https://github.com/pypa/pypi-support/issues/978

    # for setup_require (which uses easy_install in the back),
    # setuptools >= 36.8.0 is also required, older versions produce:
    # distutils.errors.DistutilsError: Could not find suitable distribution for Requirement.parse('docutils')

    import ssl

    try:
        # Python >= 3.7
        supports_tlsv1_2 = hasattr(ssl.TLSVersion, "TLSv1_2")
    except AttributeError:
        # Python < 3.10
        supports_tlsv1_2 = hasattr(ssl, "PROTOCOL_TLSv1_2")

    return \
        ssl.HAS_SNI \
        and supports_tlsv1_2 \
        and Version(setuptools.__version__) >= Version("36.8.0")


if using_setuptools:
    # setuptools specific setup() keywords
    kwargs = dict(
        python_requires=">=3.2",
        )

    if _pypi_can_connect():
        kwargs["setup_requires"] = ["docutils"]
else:
    # distutils specific setup() keywords
    kwargs = dict()


setup(
    name="skonfig",
    packages=["cdist", "cdist.core", "cdist.exec", "cdist.scan", "cdist.util"],
<<<<<<< HEAD
    package_data={'cdist': package_data},
    scripts=["bin/cdist", "bin/cdist-dump", "bin/skonfig-new-type", "bin/skonfig-type-helper"],
    version=cdist.version.VERSION,
    description="system configuration framework",
    author="skonfig nerds",
    url="https://skonfig.li",
=======
    scripts=["bin/cdist", "bin/cdist-dump", "bin/skonfig-new-type", "bin/cdist-type-helper"],
    version=__import__("cdist").__version__,
    description="A Usable Configuration Management System",
    author="cdist contributors",
    url="https://cdi.st",
    data_files=[
    ],
    cmdclass={
        "build": cdist_build,
        "build_py": cdist_build_py,
        "sdist": cdist_sdist,
        "clean": cdist_clean,
    },
>>>>>>> 1c11ab78
    classifiers=[
        "Development Status :: 6 - Mature",
        "Environment :: Console",
        "Intended Audience :: System Administrators",
        "License :: OSI Approved :: GNU General Public License v3 or later (GPLv3+)",  # noqa
        "Operating System :: MacOS :: MacOS X",
        "Operating System :: POSIX",
        "Operating System :: POSIX :: BSD",
        "Operating System :: POSIX :: Linux",
        "Operating System :: Unix",
        "Programming Language :: Python",
        "Programming Language :: Python :: 3",
        "Topic :: System :: Boot",
        "Topic :: System :: Installation/Setup",
        "Topic :: System :: Operating System",
        "Topic :: System :: Software Distribution",
        "Topic :: Utilities"
    ],
<<<<<<< HEAD
=======
    long_description='''
        cdist is a usable configuration management system.
        It adheres to the KISS principle and is being used in small up to
        enterprise grade environments.
        cdist is an alternative to other configuration management systems like
        cfengine, bcfg2, chef and puppet.
    ''',
    **kwargs
>>>>>>> 1c11ab78
)<|MERGE_RESOLUTION|>--- conflicted
+++ resolved
@@ -196,19 +196,11 @@
 setup(
     name="skonfig",
     packages=["cdist", "cdist.core", "cdist.exec", "cdist.scan", "cdist.util"],
-<<<<<<< HEAD
-    package_data={'cdist': package_data},
     scripts=["bin/cdist", "bin/cdist-dump", "bin/skonfig-new-type", "bin/skonfig-type-helper"],
-    version=cdist.version.VERSION,
+    version=__import__("cdist").__version__,
     description="system configuration framework",
     author="skonfig nerds",
     url="https://skonfig.li",
-=======
-    scripts=["bin/cdist", "bin/cdist-dump", "bin/skonfig-new-type", "bin/cdist-type-helper"],
-    version=__import__("cdist").__version__,
-    description="A Usable Configuration Management System",
-    author="cdist contributors",
-    url="https://cdi.st",
     data_files=[
     ],
     cmdclass={
@@ -217,7 +209,6 @@
         "sdist": cdist_sdist,
         "clean": cdist_clean,
     },
->>>>>>> 1c11ab78
     classifiers=[
         "Development Status :: 6 - Mature",
         "Environment :: Console",
@@ -236,15 +227,5 @@
         "Topic :: System :: Software Distribution",
         "Topic :: Utilities"
     ],
-<<<<<<< HEAD
-=======
-    long_description='''
-        cdist is a usable configuration management system.
-        It adheres to the KISS principle and is being used in small up to
-        enterprise grade environments.
-        cdist is an alternative to other configuration management systems like
-        cfengine, bcfg2, chef and puppet.
-    ''',
     **kwargs
->>>>>>> 1c11ab78
 )