--- conflicted
+++ resolved
@@ -6,20 +6,13 @@
 
    path_remote
 
-<<<<<<< HEAD
-=======
    explorer_out_dir
 
+
 Type:
-   explorer_dir
-   remote_explorer_dir
-
-   explorer_remote_dir
-
    type.manifest_path
 
 
->>>>>>> 860473fc
 GlobalExplorer:
    out_path: local path into which the output is written
 
