#!/bin/sh
#
# 2010-2011 Nico Schottelius (nico-cdist at schottelius.org)
#
# This file is part of cdist.
#
# cdist is free software: you can redistribute it and/or modify
# it under the terms of the GNU General Public License as published by
# the Free Software Foundation, either version 3 of the License, or
# (at your option) any later version.
#
# cdist is distributed in the hope that it will be useful,
# but WITHOUT ANY WARRANTY; without even the implied warranty of
# MERCHANTABILITY or FITNESS FOR A PARTICULAR PURPOSE.  See the
# GNU General Public License for more details.
#
# You should have received a copy of the GNU General Public License
# along with cdist. If not, see <http://www.gnu.org/licenses/>.
#
#
# Apply configuration to a host
#

. cdist-config
[ $# -eq 1 ] || __cdist_usage "<target host>"
set -eu

__cdist_target_host="$1"

# Make target host available for non-core
export $__cdist_name_var_target_host="$__cdist_target_host"
export $__cdist_name_var_target_user="$__cdist_remote_user"

# Export variables for core, which others do not reset
export __cdist_local_base_dir

echo "cdist $__cdist_version: Configuring $__cdist_target_host"

################################################################################
# See cdist-stages(7)
#

# Prepare local and remote directories
__cdist_init_deploy           "$__cdist_target_host"

# Transfer cdist executables
echo "Transferring cdist binaries to $__cdist_target_host ..."
cdist-dir push "$__cdist_target_host" "${__cdist_abs_mydir}" "${__cdist_remote_bin_dir}"

cdist-explorer-run-global     "$__cdist_target_host"
cdist-manifest-run-init       "$__cdist_target_host"
cdist-manifest-run-all        "$__cdist_target_host"
<<<<<<< HEAD
cdist-object-run-all          "$__cdist_target_host"
=======
cdist-object-explorer-all     "$__cdist_target_host"
cdist-object-gencode-all      "$__cdist_target_host"

echo "Transferring objects to $__cdist_target_host ..."
cdist-dir push "$__cdist_target_host" "$__cdist_out_object_dir" \
   "${__cdist_remote_out_object_base_dir}"

cdist-code-run-all            "$__cdist_target_host"
cdist-cache                   "$__cdist_target_host"
>>>>>>> dbe74dcc

echo "cdist $__cdist_version: Successfully finished run on $__cdist_target_host"<|MERGE_RESOLUTION|>--- conflicted
+++ resolved
@@ -50,18 +50,7 @@
 cdist-explorer-run-global     "$__cdist_target_host"
 cdist-manifest-run-init       "$__cdist_target_host"
 cdist-manifest-run-all        "$__cdist_target_host"
-<<<<<<< HEAD
 cdist-object-run-all          "$__cdist_target_host"
-=======
-cdist-object-explorer-all     "$__cdist_target_host"
-cdist-object-gencode-all      "$__cdist_target_host"
-
-echo "Transferring objects to $__cdist_target_host ..."
-cdist-dir push "$__cdist_target_host" "$__cdist_out_object_dir" \
-   "${__cdist_remote_out_object_base_dir}"
-
-cdist-code-run-all            "$__cdist_target_host"
 cdist-cache                   "$__cdist_target_host"
->>>>>>> dbe74dcc
 
 echo "cdist $__cdist_version: Successfully finished run on $__cdist_target_host"