--- conflicted
+++ resolved
@@ -38,13 +38,10 @@
 if os.path.exists(cdist_init_dir):
     sys.path.insert(0, cdist_dir)
 
-<<<<<<< HEAD
-=======
 import cdist            # noqa 402
 import cdist.argparse   # noqa 402
 import cdist.config     # noqa 402
 
->>>>>>> b9a79d10
 
 def _check_python_version():
     import textwrap
@@ -90,13 +87,6 @@
     """Parse command line"""
     import cdist.argparse
 
-<<<<<<< HEAD
-    # preos subcommand hack
-    if len(sys.argv) > 1 and sys.argv[1] == 'preos':
-        import cdist.preos
-        return cdist.preos.PreOS.commandline(sys.argv[1:])
-=======
->>>>>>> b9a79d10
     parser, cfg = cdist.argparse.parse_and_configure(sys.argv[1:])
     args = cfg.get_args()
 
